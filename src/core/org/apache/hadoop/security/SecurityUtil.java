--- conflicted
+++ resolved
@@ -110,48 +110,6 @@
   }
 
   /**
-<<<<<<< HEAD
-=======
-   * Explicitly pull the service ticket for the specified host.  This solves a
-   * problem with Java's Kerberos SSL problem where the client cannot 
-   * authenticate against a cross-realm service.  It is necessary for clients
-   * making kerberized https requests to call this method on the target URL
-   * to ensure that in a cross-realm environment the remote host will be 
-   * successfully authenticated.  
-   * 
-   * This method is internal to Hadoop and should not be used by other 
-   * applications.  This method should not be considered stable or open: 
-   * it will be removed when the Java behavior is changed.
-   * 
-   * @param remoteHost Target URL the krb-https client will access
-   * @throws IOException if a service ticket is not available
-   */
-  public static void fetchServiceTicket(URL remoteHost) throws IOException {
-    if(!UserGroupInformation.isSecurityEnabled())
-      return;
-    
-    String serviceName = "host/" + remoteHost.getHost();
-    if (LOG.isDebugEnabled())
-      LOG.debug("Fetching service ticket for host at: " + serviceName);
-    Credentials serviceCred = null;
-    try {
-      PrincipalName principal = new PrincipalName(serviceName,
-          PrincipalName.KRB_NT_SRV_HST);
-      serviceCred = Credentials.acquireServiceCreds(principal
-          .toString(), Krb5Util.ticketToCreds(getTgtFromSubject()));
-    } catch (Exception e) {
-      throw new IOException("Can't get service ticket for: "
-          + serviceName, e);
-    }
-    if (serviceCred == null) {
-      throw new IOException("Can't get service ticket for " + serviceName);
-    }
-    Subject.getSubject(AccessController.getContext()).getPrivateCredentials()
-        .add(Krb5Util.credsToTicket(serviceCred));
-  }
-  
-  /**
->>>>>>> 3ce698e8
    * Convert Kerberos principal name pattern to valid Kerberos principal
    * names. It replaces hostname pattern with hostname, which should be
    * fully-qualified domain name. If hostname is null or "0.0.0.0", it uses
@@ -352,7 +310,6 @@
   public static String getHostFromPrincipal(String principalName) {
     return new KerberosName(principalName).getHostName();
   }
-<<<<<<< HEAD
 
   /**
    * Open a (if need be) secure connection to a URL in a secure environment
@@ -377,7 +334,7 @@
               + url, e);
     }
   }
-=======
+
   
   /**
    * Resolves a host subject to the security requirements determined by
@@ -529,5 +486,4 @@
       searchDomains = Arrays.asList(domains);
     }
   }  
->>>>>>> 3ce698e8
 }