--- conflicted
+++ resolved
@@ -111,82 +111,6 @@
   }
 
   /**
-<<<<<<< HEAD
-=======
-   * Explicitly pull the service ticket for the specified host.  This solves a
-   * problem with Java's Kerberos SSL problem where the client cannot 
-   * authenticate against a cross-realm service.  It is necessary for clients
-   * making kerberized https requests to call this method on the target URL
-   * to ensure that in a cross-realm environment the remote host will be 
-   * successfully authenticated.  
-   * 
-   * This method is internal to Hadoop and should not be used by other 
-   * applications.  This method should not be considered stable or open: 
-   * it will be removed when the Java behavior is changed.
-   * 
-   * @param remoteHost Target URL the krb-https client will access
-   * @throws IOException if a service ticket is not available
-   */
-  public static void fetchServiceTicket(URL remoteHost) throws IOException {
-    if(!UserGroupInformation.isSecurityEnabled())
-      return;
-    
-    String serviceName = "host/" + remoteHost.getHost();
-    if (LOG.isDebugEnabled())
-      LOG.debug("Fetching service ticket for host at: " + serviceName);
-    Object serviceCred = null;
-    Method credsToTicketMeth;
-    Class<?> krb5utilClass;
-    try {
-      Class<?> principalClass;
-      Class<?> credentialsClass;
-      
-      if (System.getProperty("java.vendor").contains("IBM")) {
-        principalClass = Class.forName("com.ibm.security.krb5.PrincipalName");
-        
-        credentialsClass = Class.forName("com.ibm.security.krb5.Credentials");
-        krb5utilClass = Class.forName("com.ibm.security.jgss.mech.krb5");
-      } else {
-        principalClass = Class.forName("sun.security.krb5.PrincipalName");
-        credentialsClass = Class.forName("sun.security.krb5.Credentials");
-        krb5utilClass = Class.forName("sun.security.jgss.krb5.Krb5Util");
-      }
-      @SuppressWarnings("rawtypes")
-      Constructor principalConstructor = principalClass.getConstructor(String.class, 
-          int.class);
-      Field KRB_NT_SRV_HST = principalClass.getDeclaredField("KRB_NT_SRV_HST");
-      Method acquireServiceCredsMeth = 
-          credentialsClass.getDeclaredMethod("acquireServiceCreds", 
-              String.class, credentialsClass);
-      Method ticketToCredsMeth = krb5utilClass.getDeclaredMethod("ticketToCreds", 
-          KerberosTicket.class);
-      credsToTicketMeth = krb5utilClass.getDeclaredMethod("credsToTicket", 
-          credentialsClass);
-      
-      Object principal = principalConstructor.newInstance(serviceName,
-          KRB_NT_SRV_HST.get(principalClass));
-      
-      serviceCred = acquireServiceCredsMeth.invoke(credentialsClass, 
-          principal.toString(), 
-          ticketToCredsMeth.invoke(krb5utilClass, getTgtFromSubject()));
-    } catch (Exception e) {
-      throw new IOException("Can't get service ticket for: "
-          + serviceName, e);
-    }
-    if (serviceCred == null) {
-      throw new IOException("Can't get service ticket for " + serviceName);
-    }
-    try {
-      Subject.getSubject(AccessController.getContext()).getPrivateCredentials()
-          .add(credsToTicketMeth.invoke(krb5utilClass, serviceCred));
-    } catch (Exception e) {
-      throw new IOException("Can't get service ticket for: "
-          + serviceName, e);
-    }
-  }
-  
-  /**
->>>>>>> b86c9f71
    * Convert Kerberos principal name pattern to valid Kerberos principal
    * names. It replaces hostname pattern with hostname, which should be
    * fully-qualified domain name. If hostname is null or "0.0.0.0", it uses
