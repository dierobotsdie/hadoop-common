--- conflicted
+++ resolved
@@ -547,11 +547,7 @@
     //
     // This field should be accessed under global cachedArchives lock.
     //
-<<<<<<< HEAD
-    private volatile int refcount;    // number of instances using this cache
-=======
     private AtomicInteger refcount;    // number of instances using this cache
->>>>>>> 3ce698e8
 
     //
     // The following two fields should be accessed under
@@ -592,27 +588,16 @@
     }
     
     public synchronized void incRefCount() {
-<<<<<<< HEAD
-      refcount += 1;
-      LOG.debug(localizedLoadPath+": refcount="+refcount);
-=======
       refcount.incrementAndGet() ;
       LOG.debug(localizedLoadPath + ": refcount=" + refcount.get());
->>>>>>> 3ce698e8
     }
 
     public void decRefCount() {
       synchronized (cachedArchives) {
         synchronized (this) {
-<<<<<<< HEAD
-          refcount -= 1;
-          LOG.debug(localizedLoadPath+": refcount="+refcount);
-          if(refcount <= 0) {
-=======
           refcount.decrementAndGet() ;
           LOG.debug(localizedLoadPath + ": refcount=" + refcount.get());
           if(refcount.get() <= 0) {
->>>>>>> 3ce698e8
             String key = this.key;
             cachedArchives.remove(key);
             cachedArchives.put(key, this);
@@ -626,13 +611,8 @@
     }
 
     public synchronized boolean isUsed() {
-<<<<<<< HEAD
-      LOG.debug(localizedLoadPath+": refcount="+refcount);
-      return refcount > 0;
-=======
       LOG.debug(localizedLoadPath + ": refcount=" + refcount.get());
       return refcount.get() > 0;
->>>>>>> 3ce698e8
     }
 
     Path getBaseDir(){
@@ -665,12 +645,8 @@
         try {
           localFs.delete(f.getValue().localizedLoadPath, true);
         } catch (IOException ie) {
-<<<<<<< HEAD
-          LOG.debug("Error cleaning up cache ("+f.getValue().localizedLoadPath+")", ie);
-=======
           LOG.debug("Error cleaning up cache (" + 
               f.getValue().localizedLoadPath + ")", ie);
->>>>>>> 3ce698e8
         }
       }
       cachedArchives.clear();
@@ -1014,17 +990,10 @@
         LOG.debug("checkAndCleanup: Allowed Cache Size test");
         for (Map.Entry<Path, CacheDir> baseDir : properties.entrySet()) {
           CacheDir baseDirCounts = baseDir.getValue();
-<<<<<<< HEAD
-
-	  LOG.debug(baseDir.getKey()+": allowedCacheSize < baseDirCounts.size = " + allowedCacheSize + " < " + baseDirCounts.size);
-          LOG.debug(baseDir.getKey()+": allowedCacheSubdirs < baseDirCounts.subdirs = " + allowedCacheSubdirs + " < " + baseDirCounts.subdirs );
-
-=======
           LOG.debug(baseDir.getKey() + ": allowedCacheSize=" + allowedCacheSize +
               ",baseDirCounts.size=" + baseDirCounts.size +
               ",allowedCacheSubdirs=" + allowedCacheSubdirs + 
               ",baseDirCounts.subdirs=" + baseDirCounts.subdirs);
->>>>>>> 3ce698e8
           if (allowedCacheSize < baseDirCounts.size ||
               allowedCacheSubdirs < baseDirCounts.subdirs) {
             CacheDir tcc = new CacheDir();
@@ -1045,35 +1014,15 @@
           String cacheId = entry.getKey();
           CacheStatus cacheStatus = cachedArchives.get(cacheId);
           CacheDir leftToClean = toBeCleanedBaseDir.get(cacheStatus.getBaseDir());
-<<<<<<< HEAD
-          Path localizedDir = cacheStatus.getLocalizedUniqueDir();
-          LOG.debug(localizedDir+": testing for clean status");
-          LOG.debug(localizedDir+": isUsed="+cacheStatus.isUsed()+" size="+cacheStatus.size+" basedir="+cacheStatus.getBaseDir());
-          if (!cacheStatus.isUsed() && cacheStatus.size==0) {
-                LOG.debug("attempting to repair size of "+localizedDir);
-                setSize(cacheStatus,FileUtil.getDU(new File(localizedDir.toString())));
-                LOG.debug(localizedDir+" set to "+cacheStatus.size);
-          }
-
-
-=======
->>>>>>> 3ce698e8
-
           if (leftToClean != null && (leftToClean.size > 0 || leftToClean.subdirs > 0)) {
             synchronized (cacheStatus) {
               // if reference count is zero mark the cache for deletion
-<<<<<<< HEAD
-              LOG.debug(localizedDir+": isUsed="+cacheStatus.isUsed()+" size="+cacheStatus.size+" leftToClean.size="+leftToClean.size);
-              if (!cacheStatus.isUsed()) {
-                leftToClean.size -= cacheStatus.size;
-=======
               boolean isUsed = cacheStatus.isUsed();
               long cacheSize = cacheStatus.size; 
               LOG.debug(cacheStatus.getLocalizedUniqueDir() + ": isUsed=" + isUsed + 
                   " size=" + cacheSize + " leftToClean.size=" + leftToClean.size);
               if (!isUsed) {
                 leftToClean.size -= cacheSize;
->>>>>>> 3ce698e8
                 leftToClean.subdirs--;
                 // delete this cache entry from the global list 
                 // and mark the localized file for deletion
