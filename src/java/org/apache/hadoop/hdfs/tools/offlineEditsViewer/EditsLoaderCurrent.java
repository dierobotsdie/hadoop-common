--- conflicted
+++ resolved
@@ -38,14 +38,9 @@
 @InterfaceStability.Unstable
 class EditsLoaderCurrent implements EditsLoader {
 
-<<<<<<< HEAD
   private static int[] supportedVersions = {
       -18, -19, -20, -21, -22, -23, -24,
-      -25, -26, -27, -28, -30, -31, -32, -33, -34 };
-=======
-  private static int[] supportedVersions = { -18, -19, -20, -21, -22, -23, -24,
       -25, -26, -27, -28, -30, -31, -32, -33, -34, -35 };
->>>>>>> bd84c772
 
   private EditsVisitor v;
   private int editsVersion = 0;
