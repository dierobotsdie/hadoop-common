/**
 * Licensed to the Apache Software Foundation (ASF) under one
 * or more contributor license agreements.  See the NOTICE file
 * distributed with this work for additional information
 * regarding copyright ownership.  The ASF licenses this file
 * to you under the Apache License, Version 2.0 (the
 * "License"); you may not use this file except in compliance
 * with the License.  You may obtain a copy of the License at
 *
 *     http://www.apache.org/licenses/LICENSE-2.0
 *
 * Unless required by applicable law or agreed to in writing, software
 * distributed under the License is distributed on an "AS IS" BASIS,
 * WITHOUT WARRANTIES OR CONDITIONS OF ANY KIND, either express or implied.
 * See the License for the specific language governing permissions and
 * limitations under the License.
 */
package org.apache.hadoop.mapreduce;

import java.io.File;
import java.io.IOException;
import java.net.InetAddress;
import java.net.URI;
import java.net.URISyntaxException;
import java.net.UnknownHostException;
import java.util.Arrays;
import java.util.Comparator;
import java.util.List;
import java.util.Map;

import org.apache.commons.logging.Log;
import org.apache.commons.logging.LogFactory;
import org.apache.hadoop.conf.Configuration;
import org.apache.hadoop.fs.FSDataOutputStream;
import org.apache.hadoop.fs.FileSystem;
import org.apache.hadoop.fs.FileUtil;
import org.apache.hadoop.fs.Path;
import org.apache.hadoop.fs.permission.FsPermission;
import org.apache.hadoop.io.Text;
import org.apache.hadoop.mapred.JobConf;
import org.apache.hadoop.mapreduce.filecache.DistributedCache;
import org.apache.hadoop.mapreduce.filecache.TrackerDistributedCacheManager;
import org.apache.hadoop.mapreduce.protocol.ClientProtocol;
import org.apache.hadoop.mapreduce.security.TokenCache;
import org.apache.hadoop.mapreduce.split.JobSplitWriter;
import org.apache.hadoop.util.ReflectionUtils;
import org.codehaus.jackson.JsonParseException;
import org.codehaus.jackson.map.JsonMappingException;
import org.codehaus.jackson.map.ObjectMapper;

class JobSubmitter {
  protected static final Log LOG = LogFactory.getLog(JobSubmitter.class);
  private FileSystem jtFs;
  private ClientProtocol submitClient;
  
  JobSubmitter(FileSystem submitFs, ClientProtocol submitClient) 
  throws IOException {
    this.submitClient = submitClient;
    this.jtFs = submitFs;
  }
  /*
   * see if two file systems are the same or not.
   */
  private boolean compareFs(FileSystem srcFs, FileSystem destFs) {
    URI srcUri = srcFs.getUri();
    URI dstUri = destFs.getUri();
    if (srcUri.getScheme() == null) {
      return false;
    }
    if (!srcUri.getScheme().equals(dstUri.getScheme())) {
      return false;
    }
    String srcHost = srcUri.getHost();    
    String dstHost = dstUri.getHost();
    if ((srcHost != null) && (dstHost != null)) {
      try {
        srcHost = InetAddress.getByName(srcHost).getCanonicalHostName();
        dstHost = InetAddress.getByName(dstHost).getCanonicalHostName();
      } catch(UnknownHostException ue) {
        return false;
      }
      if (!srcHost.equals(dstHost)) {
        return false;
      }
    } else if (srcHost == null && dstHost != null) {
      return false;
    } else if (srcHost != null && dstHost == null) {
      return false;
    }
    //check for ports
    if (srcUri.getPort() != dstUri.getPort()) {
      return false;
    }
    return true;
  }

  // copies a file to the jobtracker filesystem and returns the path where it
  // was copied to
  private Path copyRemoteFiles(Path parentDir,
      Path originalPath, Configuration conf, short replication) 
      throws IOException {
    //check if we do not need to copy the files
    // is jt using the same file system.
    // just checking for uri strings... doing no dns lookups 
    // to see if the filesystems are the same. This is not optimal.
    // but avoids name resolution.
    
    FileSystem remoteFs = null;
    remoteFs = originalPath.getFileSystem(conf);
    if (compareFs(remoteFs, jtFs)) {
      return originalPath;
    }
    // this might have name collisions. copy will throw an exception
    //parse the original path to create new path
    Path newPath = new Path(parentDir, originalPath.getName());
    FileUtil.copy(remoteFs, originalPath, jtFs, newPath, false, conf);
    jtFs.setReplication(newPath, replication);
    return newPath;
  }

  // configures -files, -libjars and -archives.
  private void copyAndConfigureFiles(Job job, Path submitJobDir,
      short replication) throws IOException {
    Configuration conf = job.getConfiguration();
    if (!(conf.getBoolean(Job.USED_GENERIC_PARSER, false))) {
      LOG.warn("Use GenericOptionsParser for parsing the arguments. " +
               "Applications should implement Tool for the same.");
    }

    // get all the command line arguments passed in by the user conf
    String files = conf.get("tmpfiles");
    String libjars = conf.get("tmpjars");
    String archives = conf.get("tmparchives");
    String jobJar = job.getJar();

    //
    // Figure out what fs the JobTracker is using.  Copy the
    // job to it, under a temporary name.  This allows DFS to work,
    // and under the local fs also provides UNIX-like object loading 
    // semantics.  (that is, if the job file is deleted right after
    // submission, we can still run the submission to completion)
    //

    // Create a number of filenames in the JobTracker's fs namespace
    LOG.debug("default FileSystem: " + jtFs.getUri());
    if (jtFs.exists(submitJobDir)) {
      throw new IOException("Not submitting job. Job directory " + submitJobDir
          +" already exists!! This is unexpected.Please check what's there in" +
          " that directory");
    }
    submitJobDir = jtFs.makeQualified(submitJobDir);
    submitJobDir = new Path(submitJobDir.toUri().getPath());
    FsPermission mapredSysPerms = new FsPermission(JobSubmissionFiles.JOB_DIR_PERMISSION);
    FileSystem.mkdirs(jtFs, submitJobDir, mapredSysPerms);
    Path filesDir = JobSubmissionFiles.getJobDistCacheFiles(submitJobDir);
    Path archivesDir = JobSubmissionFiles.getJobDistCacheArchives(submitJobDir);
    Path libjarsDir = JobSubmissionFiles.getJobDistCacheLibjars(submitJobDir);
    // add all the command line files/ jars and archive
    // first copy them to jobtrackers filesystem 
      
    if (files != null) {
      FileSystem.mkdirs(jtFs, filesDir, mapredSysPerms);
      String[] fileArr = files.split(",");
      for (String tmpFile: fileArr) {
        URI tmpURI = null;
        try {
          tmpURI = new URI(tmpFile);
        } catch (URISyntaxException e) {
          throw new IllegalArgumentException(e);
        }
        Path tmp = new Path(tmpURI);
        Path newPath = copyRemoteFiles(filesDir, tmp, conf, replication);
        try {
          URI pathURI = getPathURI(newPath, tmpURI.getFragment());
          DistributedCache.addCacheFile(pathURI, conf);
        } catch(URISyntaxException ue) {
          //should not throw a uri exception 
          throw new IOException("Failed to create uri for " + tmpFile, ue);
        }
        DistributedCache.createSymlink(conf);
      }
    }
      
    if (libjars != null) {
      FileSystem.mkdirs(jtFs, libjarsDir, mapredSysPerms);
      String[] libjarsArr = libjars.split(",");
      for (String tmpjars: libjarsArr) {
        Path tmp = new Path(tmpjars);
        Path newPath = copyRemoteFiles(libjarsDir, tmp, conf, replication);
        DistributedCache.addFileToClassPath(
            new Path(newPath.toUri().getPath()), conf);
      }
    }
      
    if (archives != null) {
      FileSystem.mkdirs(jtFs, archivesDir, mapredSysPerms); 
      String[] archivesArr = archives.split(",");
      for (String tmpArchives: archivesArr) {
        URI tmpURI;
        try {
          tmpURI = new URI(tmpArchives);
        } catch (URISyntaxException e) {
          throw new IllegalArgumentException(e);
        }
        Path tmp = new Path(tmpURI);
        Path newPath = copyRemoteFiles(archivesDir, tmp, conf,
          replication);
        try {
          URI pathURI = getPathURI(newPath, tmpURI.getFragment());
          DistributedCache.addCacheArchive(pathURI, conf);
        } catch(URISyntaxException ue) {
          //should not throw an uri excpetion
          throw new IOException("Failed to create uri for " + tmpArchives, ue);
        }
        DistributedCache.createSymlink(conf);
      }
    }

    if (jobJar != null) {   // copy jar to JobTracker's fs
      // use jar name if job is not named. 
      if ("".equals(job.getJobName())){
        job.setJobName(new Path(jobJar).getName());
      }
      copyJar(new Path(jobJar), JobSubmissionFiles.getJobJar(submitJobDir), 
          replication);
      job.setJar(JobSubmissionFiles.getJobJar(submitJobDir).toString());
    } else {
      LOG.warn("No job jar file set.  User classes may not be found. "+
      "See Job or Job#setJar(String).");
    }

    //  set the timestamps of the archives and files
    TrackerDistributedCacheManager.determineTimestamps(conf);
    //  set the public/private visibility of the archives and files
    TrackerDistributedCacheManager.determineCacheVisibilities(conf);
    // get DelegationToken for each cached file
    TrackerDistributedCacheManager.getDelegationTokens(conf);
  }
<<<<<<< HEAD

=======
  
>>>>>>> 3dabddef
  private URI getPathURI(Path destPath, String fragment) 
      throws URISyntaxException {
    URI pathURI = destPath.toUri();
    if (pathURI.getFragment() == null) {
      if (fragment == null) {
        pathURI = new URI(pathURI.toString() + "#" + destPath.getName());
      } else {
        pathURI = new URI(pathURI.toString() + "#" + fragment);
      }
    }
    return pathURI;
  }
  
  private void copyJar(Path originalJarPath, Path submitJarFile,
      short replication) throws IOException {
    jtFs.copyFromLocalFile(originalJarPath, submitJarFile);
    jtFs.setReplication(submitJarFile, replication);
    jtFs.setPermission(submitJarFile, new FsPermission(JobSubmissionFiles.JOB_FILE_PERMISSION));
  }
  
  /**
   * configure the jobconf of the user with the command line options of 
   * -libjars, -files, -archives.
   * @param conf
   * @throws IOException
   */
  private void copyAndConfigureFiles(Job job, Path jobSubmitDir) 
  throws IOException {
    Configuration conf = job.getConfiguration();
    short replication = (short)conf.getInt(Job.SUBMIT_REPLICATION, 10);
    copyAndConfigureFiles(job, jobSubmitDir, replication);

    // Set the working directory
    if (job.getWorkingDirectory() == null) {
      job.setWorkingDirectory(jtFs.getWorkingDirectory());          
    }

  }
  /**
   * Internal method for submitting jobs to the system.
   * 
   * <p>The job submission process involves:
   * <ol>
   *   <li>
   *   Checking the input and output specifications of the job.
   *   </li>
   *   <li>
   *   Computing the {@link InputSplit}s for the job.
   *   </li>
   *   <li>
   *   Setup the requisite accounting information for the 
   *   {@link DistributedCache} of the job, if necessary.
   *   </li>
   *   <li>
   *   Copying the job's jar and configuration to the map-reduce system
   *   directory on the distributed file-system. 
   *   </li>
   *   <li>
   *   Submitting the job to the <code>JobTracker</code> and optionally
   *   monitoring it's status.
   *   </li>
   * </ol></p>
   * @param job the configuration to submit
   * @param cluster the handle to the Cluster
   * @throws ClassNotFoundException
   * @throws InterruptedException
   * @throws IOException
   */
  @SuppressWarnings("unchecked")
  JobStatus submitJobInternal(Job job, Cluster cluster) 
  throws ClassNotFoundException, InterruptedException, IOException {

    Path jobStagingArea = JobSubmissionFiles.getStagingDir(cluster, 
                                                     job.getConfiguration());
    //configure the command line options correctly on the submitting dfs
    Configuration conf = job.getConfiguration();
    JobID jobId = submitClient.getNewJobID();
    Path submitJobDir = new Path(jobStagingArea, jobId.toString());
    JobStatus status = null;
    try {
      conf.set("mapreduce.job.dir", submitJobDir.toString());
      LOG.debug("Configuring job " + jobId + " with " + submitJobDir 
          + " as the submit dir");
      // get delegation token for the dir
      TokenCache.obtainTokensForNamenodes(new Path [] {submitJobDir}, conf);
      
      copyAndConfigureFiles(job, submitJobDir);
      Path submitJobFile = JobSubmissionFiles.getJobConfPath(submitJobDir);

      checkSpecs(job);
      
      // Create the splits for the job
      LOG.debug("Creating splits at " + jtFs.makeQualified(submitJobDir));
      int maps = writeSplits(job, submitJobDir);
      conf.setInt("mapred.map.tasks", maps);
      LOG.info("number of splits:" + maps);

      // Write job file to submit dir
      writeConf(conf, submitJobFile);
      
      //
      // Now, actually submit the job (using the submit name)
      //
      populateTokenCache(conf);
      status = submitClient.submitJob(
          jobId, submitJobDir.toString(), TokenCache.getTokenStorage());
      if (status != null) {
        return status;
      } else {
        throw new IOException("Could not launch job");
      }
    } finally {
      if (status == null) {
        LOG.info("Cleaning up the staging area " + submitJobDir);
        jtFs.delete(submitJobDir, true);
      }
    }
  }
  
  private void checkSpecs(Job job) throws ClassNotFoundException, 
      InterruptedException, IOException {
    JobConf jConf = (JobConf)job.getConfiguration();
    // Check the output specification
    if (jConf.getNumReduceTasks() == 0 ? 
        jConf.getUseNewMapper() : jConf.getUseNewReducer()) {
      org.apache.hadoop.mapreduce.OutputFormat<?, ?> output =
        ReflectionUtils.newInstance(job.getOutputFormatClass(),
          job.getConfiguration());
      output.checkOutputSpecs(job);
    } else {
      jConf.getOutputFormat().checkOutputSpecs(jtFs, jConf);
    }
  }
  
  private void writeConf(Configuration conf, Path jobFile) 
      throws IOException {
    // Write job file to JobTracker's fs        
    FSDataOutputStream out = 
      FileSystem.create(jtFs, jobFile, 
                        new FsPermission(JobSubmissionFiles.JOB_FILE_PERMISSION));
    try {
      conf.writeXml(out);
    } finally {
      out.close();
    }
  }
  

  @SuppressWarnings("unchecked")
  private <T extends InputSplit>
  int writeNewSplits(JobContext job, Path jobSubmitDir) throws IOException,
      InterruptedException, ClassNotFoundException {
    Configuration conf = job.getConfiguration();
    InputFormat<?, ?> input =
      ReflectionUtils.newInstance(job.getInputFormatClass(), conf);

    List<InputSplit> splits = input.getSplits(job);
    T[] array = (T[]) splits.toArray(new InputSplit[splits.size()]);

    // sort the splits into order based on size, so that the biggest
    // go first
    Arrays.sort(array, new SplitComparator());
    JobSplitWriter.createSplitFiles(jobSubmitDir, conf, 
        jobSubmitDir.getFileSystem(conf), array);
    return array.length;
  }
  
  private int writeSplits(org.apache.hadoop.mapreduce.JobContext job,
      Path jobSubmitDir) throws IOException,
      InterruptedException, ClassNotFoundException {
    JobConf jConf = (JobConf)job.getConfiguration();
    int maps;
    if (jConf.getUseNewMapper()) {
      maps = writeNewSplits(job, jobSubmitDir);
    } else {
      maps = writeOldSplits(jConf, jobSubmitDir);
    }
    return maps;
  }
  
  //method to write splits for old api mapper.
  private int writeOldSplits(JobConf job, Path jobSubmitDir) 
  throws IOException {
    org.apache.hadoop.mapred.InputSplit[] splits =
    job.getInputFormat().getSplits(job, job.getNumMapTasks());
    // sort the splits into order based on size, so that the biggest
    // go first
    Arrays.sort(splits, new Comparator<org.apache.hadoop.mapred.InputSplit>() {
      public int compare(org.apache.hadoop.mapred.InputSplit a,
                         org.apache.hadoop.mapred.InputSplit b) {
        try {
          long left = a.getLength();
          long right = b.getLength();
          if (left == right) {
            return 0;
          } else if (left < right) {
            return 1;
          } else {
            return -1;
          }
        } catch (IOException ie) {
          throw new RuntimeException("Problem getting input split size", ie);
        }
      }
    });
    JobSplitWriter.createSplitFiles(jobSubmitDir, job, 
        jobSubmitDir.getFileSystem(job), splits);
    return splits.length;
  }
  
  private static class SplitComparator implements Comparator<InputSplit> {
    @Override
    public int compare(InputSplit o1, InputSplit o2) {
      try {
        long len1 = o1.getLength();
        long len2 = o2.getLength();
        if (len1 < len2) {
          return 1;
        } else if (len1 == len2) {
          return 0;
        } else {
          return -1;
        }
      } catch (IOException ie) {
        throw new RuntimeException("exception in compare", ie);
      } catch (InterruptedException ie) {
        throw new RuntimeException("exception in compare", ie);
      }
    }
  }
  
  // get secret keys and tokens and store them into TokenCache
  @SuppressWarnings("unchecked")
  private void populateTokenCache(Configuration conf) throws IOException{
    // create TokenStorage object with user secretKeys
    String tokensFileName = conf.get("tokenCacheFile");
    if(tokensFileName != null) {
      LOG.info("loading user's secret keys from " + tokensFileName);
      String localFileName = new Path(tokensFileName).toUri().getPath();

      boolean json_error = false;
      try {
        // read JSON
        ObjectMapper mapper = new ObjectMapper();
        Map<String, String> nm = 
          mapper.readValue(new File(localFileName), Map.class);

        for(Map.Entry<String, String> ent: nm.entrySet()) {
          TokenCache.addSecretKey(new Text(ent.getKey()), ent.getValue().getBytes());
        }
      } catch (JsonMappingException e) {
        json_error = true;
      } catch (JsonParseException e) {
        json_error = true;
      }
      if(json_error)
        LOG.warn("couldn't parse Token Cache JSON file with user secret keys");
    }
    
    // add the delegation tokens from configuration
    String [] nameNodes = conf.getStrings(MRJobConfig.JOB_NAMENODES);
    LOG.info("adding the following namenodes' delegation tokens:" + Arrays.toString(nameNodes));
    if(nameNodes != null) {
      Path [] ps = new Path[nameNodes.length];
      for(int i=0; i< nameNodes.length; i++) {
        ps[i] = new Path(nameNodes[i]);
      }
      TokenCache.obtainTokensForNamenodes(ps, conf);
    }
  }
}<|MERGE_RESOLUTION|>--- conflicted
+++ resolved
@@ -236,11 +236,7 @@
     // get DelegationToken for each cached file
     TrackerDistributedCacheManager.getDelegationTokens(conf);
   }
-<<<<<<< HEAD
-
-=======
-  
->>>>>>> 3dabddef
+  
   private URI getPathURI(Path destPath, String fragment) 
       throws URISyntaxException {
     URI pathURI = destPath.toUri();
