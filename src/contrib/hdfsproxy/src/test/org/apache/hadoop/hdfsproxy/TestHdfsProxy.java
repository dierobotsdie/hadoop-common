/**
 * Licensed to the Apache Software Foundation (ASF) under one
 * or more contributor license agreements.  See the NOTICE file
 * distributed with this work for additional information
 * regarding copyright ownership.  The ASF licenses this file
 * to you under the Apache License, Version 2.0 (the
 * "License"); you may not use this file except in compliance
 * with the License.  You may obtain a copy of the License at
 *
 *     http://www.apache.org/licenses/LICENSE-2.0
 *
 * Unless required by applicable law or agreed to in writing, software
 * distributed under the License is distributed on an "AS IS" BASIS,
 * WITHOUT WARRANTIES OR CONDITIONS OF ANY KIND, either express or implied.
 * See the License for the specific language governing permissions and
 * limitations under the License.
 */

package org.apache.hadoop.hdfsproxy;

import java.io.FileNotFoundException;
import java.io.IOException;
import java.net.InetSocketAddress;
import java.net.URI;
import java.util.Random;

import junit.framework.TestCase;

import org.apache.commons.logging.LogFactory;
import org.apache.commons.logging.impl.Log4JLogger;
import org.apache.log4j.Level;

import org.apache.hadoop.conf.Configuration;
import org.apache.hadoop.fs.FileSystem;
import org.apache.hadoop.fs.FileUtil;
import org.apache.hadoop.fs.FSDataInputStream;
import org.apache.hadoop.fs.FSDataOutputStream;
import org.apache.hadoop.fs.Path;
import org.apache.hadoop.hdfs.MiniDFSCluster;
import org.apache.hadoop.hdfs.server.datanode.DataNode;
import org.apache.hadoop.hdfs.server.namenode.FSNamesystem;
import org.apache.hadoop.hdfs.HdfsConfiguration;
import org.apache.hadoop.net.NetUtils;

/**
 * A JUnit test for HdfsProxy
 */
public class TestHdfsProxy extends TestCase {
  {
    ((Log4JLogger) LogFactory.getLog("org.apache.hadoop.hdfs.StateChange"))
        .getLogger().setLevel(Level.OFF);
    ((Log4JLogger) DataNode.LOG).getLogger().setLevel(Level.OFF);
    ((Log4JLogger) FSNamesystem.LOG).getLogger().setLevel(Level.OFF);
  }

  static final URI LOCAL_FS = URI.create("file:///");

  private static final int NFILES = 10;
  private static String TEST_ROOT_DIR = new Path(System.getProperty(
      "test.build.data", "/tmp")).toString().replace(' ', '+');

  /**
   * class MyFile contains enough information to recreate the contents of a
   * single file.
   */
  private static class MyFile {
    private static Random gen = new Random();
    private static final int MAX_LEVELS = 3;
    private static final int MAX_SIZE = 8 * 1024;
    private static String[] dirNames = { "zero", "one", "two", "three", "four",
        "five", "six", "seven", "eight", "nine" };
    private final String name;
    private int size = 0;
    private long seed = 0L;

    MyFile() {
      this(gen.nextInt(MAX_LEVELS));
    }

    MyFile(int nLevels) {
      String xname = "";
      if (nLevels != 0) {
        int[] levels = new int[nLevels];
        for (int idx = 0; idx < nLevels; idx++) {
          levels[idx] = gen.nextInt(10);
        }
        StringBuffer sb = new StringBuffer();
        for (int idx = 0; idx < nLevels; idx++) {
          sb.append(dirNames[levels[idx]]);
          sb.append("/");
        }
        xname = sb.toString();
      }
      long fidx = gen.nextLong() & Long.MAX_VALUE;
      name = xname + Long.toString(fidx);
      reset();
    }

    void reset() {
      final int oldsize = size;
      do {
        size = gen.nextInt(MAX_SIZE);
      } while (oldsize == size);
      final long oldseed = seed;
      do {
        seed = gen.nextLong() & Long.MAX_VALUE;
      } while (oldseed == seed);
    }

    String getName() {
      return name;
    }

    int getSize() {
      return size;
    }

    long getSeed() {
      return seed;
    }
  }

  private static MyFile[] createFiles(URI fsname, String topdir)
      throws IOException {
    return createFiles(FileSystem.get(fsname, new HdfsConfiguration()), topdir);
  }

  /**
   * create NFILES with random names and directory hierarchies with random (but
   * reproducible) data in them.
   */
  private static MyFile[] createFiles(FileSystem fs, String topdir)
      throws IOException {
    Path root = new Path(topdir);
    MyFile[] files = new MyFile[NFILES];
    for (int i = 0; i < NFILES; i++) {
      files[i] = createFile(root, fs);
    }
    return files;
  }

  private static MyFile createFile(Path root, FileSystem fs, int levels)
      throws IOException {
    MyFile f = levels < 0 ? new MyFile() : new MyFile(levels);
    Path p = new Path(root, f.getName());
    FSDataOutputStream out = fs.create(p);
    byte[] toWrite = new byte[f.getSize()];
    new Random(f.getSeed()).nextBytes(toWrite);
    out.write(toWrite);
    out.close();
    FileSystem.LOG.info("created: " + p + ", size=" + f.getSize());
    return f;
  }

  private static MyFile createFile(Path root, FileSystem fs) throws IOException {
    return createFile(root, fs, -1);
  }

  private static boolean checkFiles(FileSystem fs, String topdir, MyFile[] files)
      throws IOException {
    return checkFiles(fs, topdir, files, false);
  }

  private static boolean checkFiles(FileSystem fs, String topdir,
      MyFile[] files, boolean existingOnly) throws IOException {
    Path root = new Path(topdir);

    for (int idx = 0; idx < files.length; idx++) {
      Path fPath = new Path(root, files[idx].getName());
      try {
        fs.getFileStatus(fPath);
        FSDataInputStream in = fs.open(fPath);
        byte[] toRead = new byte[files[idx].getSize()];
        byte[] toCompare = new byte[files[idx].getSize()];
        Random rb = new Random(files[idx].getSeed());
        rb.nextBytes(toCompare);
        assertEquals("Cannnot read file.", toRead.length, in.read(toRead));
        in.close();
        for (int i = 0; i < toRead.length; i++) {
          if (toRead[i] != toCompare[i]) {
            return false;
          }
        }
        toRead = null;
        toCompare = null;
      } catch (FileNotFoundException fnfe) {
        if (!existingOnly) {
          throw fnfe;
        }
      }
    }

    return true;
  }

  /** delete directory and everything underneath it. */
  private static void deldir(FileSystem fs, String topdir) throws IOException {
    fs.delete(new Path(topdir), true);
  }

  /** verify hdfsproxy implements the hftp interface */
  public void testHdfsProxyInterface() throws Exception {
    MiniDFSCluster cluster = null;
    HdfsProxy proxy = null;
    try {

      final Configuration dfsConf = new HdfsConfiguration();
<<<<<<< HEAD
=======
      dfsConf.set("hadoop.proxyuser." + System.getProperty("user.name") +
          ".users", "users");
      dfsConf.set("hadoop.proxyuser.users.ip-addresses", "localhost");
      dfsConf.set("hadoop.proxyuser." + System.getProperty("user.name") +
          ".ip-addresses", "localhost");
>>>>>>> 8d93e39e
      cluster = new MiniDFSCluster(dfsConf, 2, true, null);
      cluster.waitActive();

      final FileSystem localfs = FileSystem.get(LOCAL_FS, dfsConf);
      final FileSystem hdfs = cluster.getFileSystem();
      final Configuration proxyConf = new HdfsConfiguration(false);
      proxyConf.set("hdfsproxy.dfs.namenode.address", hdfs.getUri().getHost() + ":"
          + hdfs.getUri().getPort());
      proxyConf.set("hdfsproxy.https.address", "localhost:0");
      final String namenode = hdfs.getUri().toString();
      if (namenode.startsWith("hdfs://")) {
        MyFile[] files = createFiles(LOCAL_FS, TEST_ROOT_DIR + "/srcdat");
        hdfs.copyFromLocalFile
	    (new Path("file:///" + TEST_ROOT_DIR + "/srcdat"),
             new Path(namenode + "/destdat" ));
        assertTrue("Source and destination directories do not match.",
            checkFiles(hdfs, "/destdat", files));

        proxyConf.set("proxy.http.test.listener.addr", "localhost:0");
        proxy = new HdfsProxy(proxyConf);
        proxy.start();
        InetSocketAddress proxyAddr = NetUtils.createSocketAddr("localhost:0");
        final String realProxyAddr = proxyAddr.getHostName() + ":"
            + proxy.getPort();
        final Path proxyUrl = new Path("hftp://" + realProxyAddr);
	final FileSystem hftp = proxyUrl.getFileSystem(dfsConf);
        FileUtil.copy(hftp, new Path(proxyUrl, "/destdat"),
                      hdfs, new Path(namenode + "/copied1"),
                      false, true, proxyConf);
        
        assertTrue("Source and copied directories do not match.", checkFiles(
            hdfs, "/copied1", files));

        FileUtil.copy(hftp, new Path(proxyUrl, "/destdat"),
                      localfs, new Path(TEST_ROOT_DIR + "/copied2"),
                      false, true, proxyConf);
        assertTrue("Source and copied directories do not match.", checkFiles(
            localfs, TEST_ROOT_DIR + "/copied2", files));

        deldir(hdfs, "/destdat");
        deldir(hdfs, "/logs");
        deldir(hdfs, "/copied1");
        deldir(localfs, TEST_ROOT_DIR + "/srcdat");
        deldir(localfs, TEST_ROOT_DIR + "/copied2");
      }
    } finally {
      if (cluster != null) {
        cluster.shutdown();
      }
      if (proxy != null) {
        proxy.stop();
      }
    }
  }
}<|MERGE_RESOLUTION|>--- conflicted
+++ resolved
@@ -205,14 +205,11 @@
     try {
 
       final Configuration dfsConf = new HdfsConfiguration();
-<<<<<<< HEAD
-=======
       dfsConf.set("hadoop.proxyuser." + System.getProperty("user.name") +
           ".users", "users");
       dfsConf.set("hadoop.proxyuser.users.ip-addresses", "localhost");
       dfsConf.set("hadoop.proxyuser." + System.getProperty("user.name") +
           ".ip-addresses", "localhost");
->>>>>>> 8d93e39e
       cluster = new MiniDFSCluster(dfsConf, 2, true, null);
       cluster.waitActive();
 
