Hadoop Change Log

<<<<<<< HEAD
=======
Release 1.0.3 - 2012.05.07

  NEW FEATURES

  IMPROVEMENTS

    MAPREDUCE-4017. Add jobname to jobsummary log (tgraves and Koji Noguchi
    via bobby)

  BUG FIXES

    HADOOP-6924. Adds a directory to the list of directories to search for 
    the libjvm.so file. The new directory is found by running a 'find' command
    and the first output is taken. This was done to handle the build of Hadoop
    with IBM's JDK. (Stephen Watt, Guillermo Cabrera and ddas) 

    HADOOP-6941. Adds support for building Hadoop with IBM's JDK
    (Stephen Watt, Eli and ddas)

    HADOOP-8188. Fixes the build process to do with jsvc, with IBM's JDK 
    as the underlying jdk. (ddas)

    HDFS-3127. Do not throw exceptions when FSImage.restoreStorageDirs() 
    fails. (Brandon Li via szetszwo)

    MAPREDUCE-3377. Ensure OutputCommitter.checkOutputSpecs is called prior to
    copying job.xml. (Jane Chen via acmurthy)

    HADOOP-5528. Ensure BinaryPartitioner is present in mapred libs. (Klaas
    Bosteels via acmurthy)

    HADOOP-6963. In FileUtil.getDU(..), neither include the size of directories
    nor follow symbolic links.  (Ravi Prakash via szetszwo)

    HADOOP-8251. Fix SecurityUtil.fetchServiceTicket after HADOOP-6941. (todd)

    HADOOP-8293. Fix the Makefile.am for the native library to include the
    JNI path. (omalley)

    MAPREDUCE-4154. streaming MR job succeeds even if the streaming command 
    fails. (Devaraj Das via tgraves)

    HDFS-119. Fix a bug in logSync(), which causes NameNode block forever. 
    (shv)

    HADOOP-8294. IPC Connection becomes unusable even if server address 
    was temporarilly unresolvable. Backport of HADOOP-7428. (Kihwal Lee via 
    mattf)

    HDFS-3310. Make sure that we abort when no edit log directories are left.
    (Colin Patrick McCabe via eli)

    MAPREDUCE-4207. Remove System.out.println() in FileInputFormat
    (Kihwal Lee via harsh)

    HDFS-3265. PowerPc Build error. (Kumar Ravi via mattf)

    HDFS-1041. DFSClient.getFileChecksum(..) should retry if connection to
    the first datanode fails.  (szetszwo)

    HADOOP-8338. Fix renew and cancel of RPC HDFS delegation tokens. (omalley)

    HADOOP-8346. Makes oid changes to make SPNEGO work. Was broken due
    to fixes introduced by the IBM JDK compatibility patch. (ddas)

    HADOOP-8352. Regenerate configure scripts for the c++ compilation. 
    (omalley)

    HDFS-3061. Cached directory size in INodeDirectory can get permanently
    out of sync with computed size, causing quota issues; port of HDFS-1487.
    (Kihwal Lee via mattf)

    HADOOP-7381. FindBugs OutOfMemoryError. (Joep Rottinghuis via mattf)

    HADOOP-8151. Error handling in snappy decompressor throws invalid
    exceptions. (Matt Foley)

    HDFS-3374. hdfs' TestDelegationToken fails intermittently with a race
    condition. (Owen O'Malley via mattf)

    MAPREDUCE-3857. Grep example ignores mapred.job.queue.name.
    (Jonathan Eagles via mattf)

    MAPREDUCE-1238. mapred metrics shows negative count of waiting maps and
    reduces (tgraves via bobby)

    MAPREDUCE-4003. log.index (No such file or directory) AND Task process 
    exit with nonzero status of 126. (Koji Noguchi via tgraves)

    MAPREDUCE-4012. Hadoop Job setup error leaves no useful info to users
    (when LinuxTaskController is used) (tgraves)

>>>>>>> c743cf57
Release 1.0.2 - 2012.03.24

  NEW FEATURES

    HADOOP-7206. Support Snappy compression. (Issei Yoshida and
    Alejandro Abdelnur via vinodkv).

    HDFS-2701. Cleanup FS* processIOError methods. (eli)

    HDFS-2978. The NameNode should expose name dir statuses via JMX. (atm)

  IMPROVEMENTS

    MAPREDUCE-3773. Add queue metrics with buckets for job run times. (omalley
    via acmurthy)

    HADOOP-1722. Allow hadoop streaming to handle non-utf8 byte array. (Klaas
    Bosteels and Matthias Lehmann via acmurthy)

    HADOOP-5450. Add support for application-specific typecodes to typed
    bytes. (Klaas Bosteels via acmurthy) 

    HADOOP-8090. rename hadoop 64 bit rpm/deb package name. (Giridharan Kesavan
    via mattf)

  BUG FIXES

    HADOOP-8050. Deadlock in metrics. (Kihwal Lee via mattf)

    MAPREDUCE-3824. Distributed caches are not removed properly. (Thomas Graves
    via mattf)

    MAPREDUCE-3583. Change pid to String and stime to BigInteger in order to
    avoid NumberFormatException caused by overflow.  (Zhihong Yu via szetszwo)

    HDFS-3006. In WebHDFS, when the return body is empty, set the Content-Type
    to application/octet-stream instead of application/json.  (szetszwo)

    MAPREDUCE-764. Fix TypedBytesInput.readRaw to preserve custom type codes.  
    (Klaas Bosteels via acmurthy) 

    HDFS-2703. removedStorageDirs is not updated everywhere we remove
    a storage dir. (eli)

    HDFS-2702. A single failed name dir can cause the NN to exit. (eli)

    HDFS-3075. Backport HADOOP-4885: Try to restore failed name-node storage
    directories at checkpoint time.  (Brandon Li via szetszwo)

    HDFS-3101. Cannot read empty file using WebHDFS.  (szetszwo)

    MAPREDUCE-3851.  Allow more aggressive action on detection of the jetty
    issue (tgraves via bobby)

    HADOOP-8088. User-group mapping cache incorrectly does negative caching on
    transient failures (Kihwal Lee via bobby)

    HADOOP-8132. 64bit secure datanodes do not start as the jsvc path is wrong
    (Arpit Gupta via mattf)

    HADOOP-8201. create the configure script for native compilation as part of
    the build (Giri Kesavan via mattf)

Release 1.0.1 - 2012.02.14

  NEW FEATURES

  IMPROVEMENTS

    MAPREDUCE-3607. Port missing new API mapreduce lib classes to
    1.x. (tomwhite)

    HADOOP-7987. Support setting the run-as user in unsecure mode. (jitendra)

    HADOOP-7988. Upper case in hostname part of the principals doesn't
    work with kerberos. (jitendra)

    HDFS-2814. NamenodeMXBean does not account for svn revision in the version 
    information. (Hitesh Shah via jitendra)

    HADOOP-7470. Move up to Jackson 1.8.8.  (Enis Soztutar via szetszwo)

    HDFS-2379. Allow block reports to proceed without holding FSDataset lock.
    (todd via suresh)

    HADOOP-8009. Create hadoop-client and hadoop-minicluster artifacts for
    downstream projects. (Alejandro Abdelnur via mattf)

    MAPREDUCE-3184. Add a thread to the TaskTracker which monitors for
    spinning Jetty selector threads, and shuts down the daemon when one is
    detected. (todd)

  BUG FIXES

    HADOOP-7960. Port HADOOP-5203 to branch-1, build version comparison is too 
    restrictive. (mattf)

    HADOOP-7964. Deadlock in NetUtils and SecurityUtil class initialization.
    (Daryn Sharp via suresh)

    HADOOP-8010. hadoop-config.sh errors when HADOOP_HOME_WARN_SUPPRESS is set 
    to true and HADOOP_HOME is present. (Roman Shaposhnik via mattf)

    HADOOP-8052. Hadoop Metrics2 should emit Float.MAX_VALUE (instead of 
    Double.MAX_VALUE) to avoid making Ganglia's gmetad core. (Varun Kapoor
    via mattf)

    MAPREDUCE-3343. TaskTracker Out of Memory because of distributed cache.
    (Zhao Yunjiong).

    HADOOP-8037. Binary tarball does not preserve platform info for
    native builds, and RPMs fail to provide needed symlinks for
    libhadoop.so.  (Matt Foley)

Release 1.0.0 - 2011.12.15

  NEW FEATURES

    HDFS-2316. [umbrella] WebHDFS: a complete FileSystem implementation for
    accessing HDFS over HTTP (szetszwo)

    HDFS-2539. Support doAs and GETHOMEDIRECTORY in WebHDFS.
    (szetszwo)

  IMPROVEMENTS

    HDFS-2427. Change the default permission in WebHDFS to 755 and add range
    check/validation for all parameters.  (szetszwo)

    HDFS-2501. Add version prefix and root methods to WebHDFS.  (szetszwo)

    HADOOP-7728. Enable task memory management to be configurable in hadoop
    config setup script. (ramya)

    HDFS-2450. Filesystem supports path with both short names and FQDN.
    (Daryn Sharp via suresh)

    HDFS-617. Support for non-recursive create() in HDFS.
    (Kan Zhang via jitendra)

    HADOOP-6840. Support non-recursive create() in FileSystem &
    SequenceFile.Writer. (Nicolas Spiegelberg via jitendra)

    HADOOP-6886. LocalFileSystem Needs createNonRecursive API.
    (Nicolas Spiegelberg via jitendra)

    HADOOP-5124. A few optimizations to FsNamesystem#RecentInvalidateSets.
    (Hairong Kuang via jitendra)

    HADOOP-7664. Remove warmings when overriding final parameter configuration
    if the override value is same as the final parameter value.
    (Ravi Prakash via szetszwo)

    HADOOP-7816. Allow HADOOP_HOME deprecated warning suppression based
    on config specified in hadoop-env.sh (Dave Thompson via suresh)

    MAPREDUCE-3169. Create a new MiniMRCluster equivalent which only provides
    client APIs cross MR1 and MR2. (Ahmed via tucu)

    HDFS-2552. Add Forrest doc for WebHDFS REST API.  (szetszwo)

    HDFS-2246. Shortcut a local client reads to a Datanodes files directly.
    (Andrew Purtell, Suresh, Jitendra)

    HADOOP-7804. Enable hadoop config generator to set configurations to enable
    short circuit read. (Arpit Gupta via jitendra)

    HDFS-2604. Add a log message to show if WebHDFS is enabled and a
    configuration section in the forrest doc.  (szetszwo)

    HADOOP-7923. Update doc versions from 0.20 to 1.0, and automate the
    updating of version numbers in the doc system.  (szetszwo via mattf)

  BUG FIXES

    HDFS-2673. While Namenode processing the blocksBeingWrittenReport, 
    it will log incorrect number blocks count. (Uma Maheswara via mattf)

    MAPREDUCE-3319. Hadoop example "multifilewc" broken in 0.20.205.0.
    (Subroto Sanyal via mattf)

    HDFS-2589. Remove unnecessary hftp token fetch and renewal thread.
    (Daryn Sharp via mattf)

    MAPREDUCE-3475. JT can't renew its own tokens. (Daryn Sharp via mattf)

    HADOOP-7869. HADOOP_HOME warning happens all of the time (Owen O'Malley
    via mattf)

    HADOOP-7815. Fixed configuring map memory mb in hadoop-setup-conf.sh.
    (Ramya Sunil)

    HDFS-2346. TestHost2NodesMap & TestReplicasMap will fail depending
    upon execution order of test methods. (Laxman and Uma Maheswara
    Rao via Matt Foley)

    MAPREDUCE-3374. src/c++/task-controller/configure is not set executable in
    the tarball and that prevents task-controller from rebuilding.
    (Roman Shaposhnik via Matt Foley)

    HDFS-1943. Fail to start datanode while start-dfs.sh is executed by root
    user. (Wei Yongjun's patch updated by Matt Foley)

    HADOOP-7784. Fixed jsvc packaging. (Eric Yang)

    HADOOP-7740. Fixed security audit logger configuration.
    (Arpit Gupta via Eric Yang)

    HADOOP-7765. Clean packaging working directory for Debian packaging.
    (Eric Yang)

    HDFS-2441. Remove the Content-Type set by HttpServer.QuotingInputFilter in
    WebHDFS responses.  (szetszwo)

    HDFS-2428. Convert com.sun.jersey.api.ParamException$QueryParamException
    to IllegalArgumentException and response it as http BAD_REQUEST in WebHDFS.
    (szetszwo)

    HDFS-2424. Added a root element "HdfsFileStatuses" for the response
    of WebHDFS listStatus.  (szetszwo)

    HDFS-2439. Fix NullPointerException in WebHDFS when opening a non-existing
    file or creating a file without specifying the replication parameter.
    (szetszwo)

    HDFS-2453. Fix http response code for partial content in WebHDFS, added
    getDefaultBlockSize() and getDefaultReplication() in WebHdfsFileSystem
    and cleared content type in ExceptionHandler. (szetszwo)

    HDFS-2416. Distcp with a WebHDFS uri on a secure cluster fails. (jitendra)

    HDFS-2494. Close the streams and DFSClient in DatanodeWebHdfsMethods.
    (Uma Maheswara Rao G via szetszwo)

    HDFS-2432. WebHDFS: response FORBIDDEN when setReplication on non-files;
    clear umask before creating a flie; throw IllegalArgumentException if
    setOwner with both owner and group empty; throw FileNotFoundException if
    getFileStatus on non-existing files; fix bugs in getBlockLocations; and
    changed getFileChecksum json response root to "FileChecksum".  (szetszwo)

    HDFS-2065. Add null checks in DFSClient.getFileChecksum(..).  (Uma
    Maheswara Rao G via szetszwo)

    HDFS-2527. WebHDFS: remove the use of "Range" header in Open; use ugi
    username if renewer parameter is null in GetDelegationToken; response OK
    when setting replication for non-files; rename GETFILEBLOCKLOCATIONS to
    GET_BLOCK_LOCATIONS and state that it is a private unstable API; replace
    isDirectory and isSymlink with enum {FILE, DIRECTORY, SYMLINK} in
    HdfsFileStatus JSON object.  (szetszwo)

    HDFS-2528. WebHDFS: set delegation kind to WEBHDFS and add a HDFS token
    when http requests are redirected to datanode.  (szetszwo)

    HDFS-2540. WebHDFS: change "Expect: 100-continue" to two-step write; change
    "HdfsFileStatus" and "localName" respectively to "FileStatus" and
    "pathSuffix" in JSON response.  (szetszwo)

    HDFS-1257. Race condition on FSNamesystem#recentInvalidateSets introduced
    by HADOOP-5124. (Eric Payne via jitendra)

    HDFS-611. Heartbeats times from Datanodes increase when there are plenty of
    blocks to delete. (Zheng Shao via jitendra)

    HADOOP-7853. multiple javax security configurations cause conflicts.
    (Daryn via jitendra)

    HDFS-2590. Fix the missing links in the WebHDFS forrest doc.  (szetszwo)

    HADOOP-7854. UGI getCurrentUser is not synchronized. (Daryn Sharp
    via jitendra)

    HADOOP-7865. Test Failures in 1.0 hdfs/common. (jitendra)

    MAPREDUCE-3480. Disable TestJvmReuse in branch-1. (jitendra)

    HADOOP-7855. fix to remove datanode dir creation and attribute
    setup from hadoop-conf-setup.sh (gkesavan)

    HADOOP-7461. Fix to add jackson dependency to hadoop pom. (gkesavan)

Release 0.20.205.0 - 2011.10.06

  NEW FEATURES

    HDFS-2202. Add a new DFSAdmin command to set balancer bandwidth of
    datanodes without restarting.  (Eric Payne via szetszwo)

    HDFS-200. Support append and sync for hadoop 0.20 branch. (dhruba)

    HDFS-826. Allow a mechanism for an application to detect that
    datanode(s) have died in the write pipeline. (dhruba)

    HDFS-142. Blocks that are being written by a client are stored in the
    blocksBeingWritten directory.
    (Dhruba Borthakur, Nicolas Spiegelberg, Todd Lipcon via dhruba)

    HDFS-630. Client can exclude specific nodes in the write pipeline.
    (Nicolas Spiegelberg via dhruba)

    HDFS-895. Allow hflush/sync to occur in parallel with new writes to
    the file. (Todd Lipcon via hairong)

    HDFS-1520. Lightweight NameNode operation recoverLease to trigger
    lease recovery. (Hairong Kuang via dhruba)

    MAPREDUCE-2764. Allow JobTracker to renew and cancel arbitrary token types,
    including delegation tokens obtained via hftp. (omalley)

    HADOOP-7119 add Kerberos HTTP SPNEGO authentication support to
    Hadoop JT/NN/DN/TT web-consoles backport from Trunk (sanjay)

    HDFS-2284. Add a new FileSystem, webhdfs://, for supporting write Http
    access to HDFS.  (szetszwo)

    HDFS-2317. Support read access to HDFS in WebHDFS.  (szetszwo)

    HDFS-2338. Add configuration option to enable/disable WebHDFS.
    (jitendra via szetszwo)

    HDFS-2318. Provide authentication to WebHDFS using SPNEGO and delegation
    tokens.  (szetszwo)

    HDFS-2340. Support getFileBlockLocations and getDelegationToken in WebHDFS.
    (szetszwo)

    HDFS-2348. Support getContentSummary and getFileChecksum in WebHDFS.
    (szetszwo)

    HDFS-2385. Support renew and cancel delegation tokens in WebHDFS.
    (szetszwo)

    MAPREDUCE-2777. Backport of MAPREDUCE-220 and MAPREDUCE-2469. Includes 
    adding cumulative CPU usage and total heap usage to task conters. (amarrk)

  BUG FIXES

    HDFS-2404. WebHDFS liststatus json response is not correct.
    (Suresh Srinivas via mattf)

    HDFS-2358. NPE when the default filesystem's uri has no authority.
    (Daryn Sharp via mattf)

    MAPREDUCE-3112. Calling hadoop cli inside mapreduce job leads to errors.
    (Eric Yang via mattf)

    HADOOP-7691. Hadoop deb pkg group id. (Eric Yang via mattf)

    HADOOP-7685. Resolve issues with hadoop-common file hadoop-setup-conf.sh.
    (Eric Yang and Devaraj K, via mattf)

    HADOOP-7684. jobhistory server and secondarynamenode should have
    init.d script for rpm and deb. (Eric Yang via mattf)

    HADOOP-7683. remove hdfs-site.xml template has properties that are not used
    in 0.20-security. (Arpit Gupta via mattf)

    HADOOP-7603. Set default hdfs, mapred uid, and hadoop group gid for RPM
    packages. (Eric Yang via mattf)

    HADOOP-7681. log4j.properties is missing properties for security audit and
    hdfs audit should be changed to info. (Arpit Gupta via mattf)

    HADOOP-7679. log4j.properties templates must define
    mapred.jobsummary.logger (Ramya Sunil via mattf)

    HDFS-2325. Fuse-DFS fails to build on Hadoop 20.203.0
    (Kihwal Lee via mattf)

    HDFS-2342. add Jersey libraries to ivy.xml files in contrib, to fix
    TestSleepJob and TestHdfsProxy. (Tsz Wo (Nicholas), SZE via mattf)

    MAPREDUCE-2324. Removed usage of broken
    ResourceEstimator.getEstimatedReduceInputSize to check against usable
    disk-space on TaskTracker. (Robert Evans via acmurthy)

    MAPREDUCE-2729. Ensure jobs with reduces which can't be launched due to
    slow-start do not count for user-limits. (Sherry Chen via acmurthy)

    HADOOP-6833. IPC leaks call parameters when exceptions thrown.
    (Todd Lipcon via eli)

    HADOOP-7400. Fix HdfsProxyTests fails when the -Dtest.build.dir
    and -Dbuild.test is set a dir other than build dir (gkesavan)

    MAPREDUCE-2650. back-port MAPREDUCE-2238 to 0.20-security.
    (Sherry Chen via mahadev)

    HDFS-2053. Bug in INodeDirectory#computeContentSummary warning
    (Michael Noll via eli)

    HDFS-2117. DiskChecker#mkdirsWithExistsAndPermissionCheck may
    return true even when the dir is not created. (eli)

    MAPREDUCE-2489. Jobsplits with random hostnames can make the
    queue unusable. (Jeffrey Naisbitt via mahadev)

    HDFS-2190. NN fails to start if it encounters an empty or malformed fstime
    file. (atm)

    HDFS-2259. DN web-UI doesn't work with paths that contain html. (eli)

    HDFS-561. Fix write pipeline READ_TIMEOUT.
    (Todd Lipcon via dhruba)

    HDFS-606. Fix ConcurrentModificationException in invalidateCorruptReplicas.
    (Todd Lipcon via dhruba)

    HDFS-1118. Fix socketleak on DFSClient.
    (Zheng Shao via dhruba)

    HDFS-988. Fix bug where savenameSpace can corrupt edits log.
    (Nicolas Spiegelberg via dhruba)

    HDFS-1054. remove sleep before retry for allocating a block.
    (Todd Lipcon via dhruba)

    HDFS-1207. FSNamesystem.stallReplicationWork should be volatile.
    (Todd Lipcon via dhruba)

    HDFS-1141. completeFile does not check lease ownership.
    (Todd Lipcon via dhruba)

    HDFS-1204. Lease expiration should recover single files,
    not entire lease holder (Sam Rash via dhruba)

    HDFS-1346. DFSClient receives out of order packet ack. (hairong)

    HDFS-1057.  Concurrent readers hit ChecksumExceptions if following
    a writer to very end of file (Sam Rash via dhruba)

    HDFS-724.  Use a bidirectional heartbeat to detect stuck
    pipeline. (hairong)

    HDFS-1555. Disallow pipelien recovery if a file is already being
    lease recovered. (hairong)

    HDFS-1554. New semantics for recoverLease. (hairong)

    HADOOP-7596. Makes packaging of 64-bit jsvc possible. Has other
    bug fixes to do with packaging. (Eric Yang via ddas)

    HDFS-2309. TestRenameWhileOpen fails. (jitendra)

    HDFS-2300. TestFileAppend4 and TestMultiThreadedSync failure. (jitendra)

    HDFS-1122. client block verification may result in blocks in
    DataBlockScanner prematurely. (Sam Rash via jitendra)

    HADOOP-6722. NetUtils.connect should check that it hasn't connected a
    socket to itself. (Todd Lipcon via suresh)

    HDFS-1779. After NameNode restart , Clients can not read partial files
    even after client invokes Sync. (Uma Maheswara Rao G via jitendra)

    HDFS-1197. Blocks are considered "complete" prematurely after
    commitBlockSynchronization or DN restart. (Todd Lipcon via jitendra)

    HDFS-1218. Blocks recovered on startup should be treated with lower
    priority during block synchronization. (Todd Lipcon via suresh)

    HDFS-1186. DNs should interrupt writers at start of recovery.
    (Todd Lipcon via suresh)

    HDFS-1252. Fix TestDFSConcurrentFileOperations.
    (Todd Lipcon via suresh).

    HDFS-1260. Block lost when multiple DNs trying to recover it to different
    genstamps. (Todd Lipcon via jitendra)

    HADOOP-7626. Bugfix for a config generator (Eric Yang via ddas)

    MAPREDUCE-2549. Fix resource leaks in Eclipse plugin. (Devaraj K via
    acmurthy)

    HDFS-2328. HFTP throws NPE if security is enabled locally, but not
    remotely. (omalley)

    HADOOP-7602. wordcount, sort etc on har files fails with NPE.
    (John George via jitendra)

    HADOOP-7625. Fix TestDelegationToken by having DFSClient set the service
    correctly and having the test cases use the common jar. (omalley)

    HADOOP-7644. Fix TestDelegationTokenRenewal and TestDelegationTokenFetcher
    to use and test the new style renewers. (omalley)

    HADOOP-7637. Fix to include FairScheduler configuration file in
    RPM. (Eric Yang via ddas)

    HADOOP-7633. Adds log4j.properties to the hadoop-conf dir on
    deploy (Eric Yang via ddas)

    HADOOP-7631. Fixes a config problem to do with running streaming jobs
    (Eric Yang via ddas)

    HADOOP-7630. Fixes hadoop-metrics2.properties to have a property
    *.period set to a default value. (Eric Yang via ddas)

    HADOOP-7615. Fixes to have contrib jars in the HADOOP_CLASSPATH
    for the binary layout case. (Eric Yang via ddas)

    HADOOP-7661. FileSystem.getCanonicalServiceName throws NPE for any
    file system uri that doesn't have an authority. (jitendra)

    HADOOP-7649. TestMapredGroupMappingServiceRefresh and
    TestRefreshUserMappings fail after HADOOP-7625. (jitendra)

    HADOOP-7658. Fix hadoop config template for secured and unsecured
    installation (Eric Yang via gkesavan)

    MAPREDUCE-3076. Annotate o.a.h.mapreduce.TestSleepJob with @Ignore since it
    is not a junit test.  (acmurthy via szetszwo)

    HDFS-2331. Fix WebHdfsFileSystem compilation problems for a bug in JDK
    version < 1.6.0_26.  (Abhijit Suresh Shingate via szetszwo)

    HADOOP-7645. HTTP auth tests requiring Kerberos infrastructure are not
    disabled on branch-0.20-security. (jitendra)

    HADOOP-7674. TestKerberosName fails in 20 branch. (jitendra)

    HDFS-2333. Change DFSOutputStream back to package private, otherwise,
    there are two SC_START_IN_CTOR findbugs warnings.  (szetszwo)

    HADOOP-7676. Enable hbase to run as hdfs user (gkesavan)

    HDFS-2359. Fix NullPointerException in DataBlockScanner.
    (Jonthan Eagles via suresh)

    MAPREDUCE-3081. Fix for vaidya.sh to work with the new layout
    (Suhas via gkesavan)

    HDFS-2366. Initialize WebHdfsFileSystem.ugi in object construction.
    (szetszwo)

    HDFS-2361. hftp is broken. Fixed username checks in JspHelper. (jitendra)

    HDFS-2375. Fix TestFileAppend4 failure. (suresh)

    HDFS-2373. Commands using WebHDFS and hftp print unnecessary debug
    info on the console with security enabled. (Arpit Gupta via suresh)

    HADOOP-7610. Fix for hadoop debian package (Eric Yang via gkesavan)

    HADOOP-7715. Removed unnecessary security logger configuration. (Eric Yang)

    HADOOP-7711. Fixed recursive sourcing of HADOOP_OPTS environment
    variables (Arpit Gupta via Eric Yang)

    HDFS-2392. Dist with hftp is failing again. (Daryn Sharp via jitendra)

    HDFS-2408. DFSClient#getNumCurrentReplicas is package private in 205 but
               public in branch-0.20-append (stack via atm)

    HADOOP-7721. dfs.web.authentication.kerberos.principal expects the full
    hostname and does not replace _HOST with the hostname. (jitendra)

    HDFS-2403. NamenodeWebHdfsMethods.generateDelegationToken(..) does not use
    the renewer parameter.  (szetszwo)

    HADOOP-7724. Fixed hadoop-setup-conf.sh to put proxy user in
    core-site.xml.  (Arpit Gupta via Eric Yang)

    HDFS-2411. With WebHDFS enabled in secure mode the auth to local mappings
    are not being respected. (jitendra)

  IMPROVEMENTS

    MAPREDUCE-2928. MR-2413 improvements (Eli Collins via mattf)

    HADOOP-7655. provide a small validation script that smoke tests
    the installed cluster. (Arpit Gupta via mattf)

    MAPREDUCE-2187. Reporter sends progress during sort/merge. (Anupam Seth via
    acmurthy)

    MAPREDUCE-2705. Implements launch of multiple tasks concurrently.
    (Thomas Graves via ddas)

    HADOOP-7343. Make the number of warnings accepted by test-patch
    configurable to limit false positives. (Thomas Graves via cdouglas)

    HDFS-1836. Thousand of CLOSE_WAIT socket. Contributed by Todd Lipcon,
    ported to security branch by Bharath Mundlapudi. (via mattf)

    HADOOP-7432. Back-port HADOOP-7110 to 0.20-security: Implement chmod
    in NativeIO library. (Sherry Chen via mattf)

    HADOOP-7314. Add support for throwing UnknownHostException when a host
    doesn't resolve. Needed for MAPREDUCE-2489. (Jeffrey Naisbitt via mattf)

    MAPREDUCE-2494. Make the distributed cache delete entires using LRU
    priority (Robert Joseph Evans via mahadev)

    HADOOP-6889. Make RPC to have an option to timeout - backport to
    0.20-security. Unit tests updated to 17/Aug/2011 version.
    (John George and Ravi Prakash via mattf)

    MAPREDUCE-2780. Use a utility method to set service in token.
    (Daryn Sharp via jitendra)

    HADOOP-7472. RPC client should deal with IP address change.
    (Kihwal Lee via suresh)

    MAPREDUCE-2489. Jobsplits with random hostnames can make the queue unusable
    (Jeffrey Naisbit via mahadev)

    MAPREDUCE-2852. Jira for YDH bug 2854624. (Kihwal Lee via eli)

    HDFS-1210. DFSClient should log exception when block recovery fails.
    (Todd Lipcon via dhruba)

    HDFS-1211. Block receiver should not log "rewind" packets at INFO level.
    (Todd Lipcon)

    HDFS-1164. TestHdfsProxy is failing. (Todd Lipcon)

    HDFS-1202. DataBlockScanner throws NPE when updated before initialized.
    (Todd Lipcon)

    HADOOP-7539. merge hadoop archive goodness from trunk to .20 (John George
    via mahadev)

    HADOOP-7594. Support HTTP REST in HttpServer.  (szetszwo)

    HDFS-1242. Add test for appendFile() race solved in HDFS-142.
    (Todd Lipcon via jitendra)

    HDFS-2320. Make 0.20-append protocol changes compatible with
    0.20-secuirty. (suresh)

    MAPREDUCE-2610. Make QueueAclsInfo public. (Joep Rottinghuis via acmurthy)

    MAPREDUCE-2915. Ensure LTC passes java.library.path. (Kihwal Lee via
    acmurthy)

    HADOOP-7599. Script improvements to setup a secure Hadoop cluster
    (Eric Yang via ddas)

    MAPREDUCE-2981. Backport FairScheduler from trunk. (Matei Zaharia via
    acmurthy)

    MAPREDUCE-1734. Undeprecate old API in branch-0.20-security. (Todd Lipcon
    via acmurthy)

    HDFS-2356.  Support case insensitive query parameter names in WebHDFS.
    (szetszwo)

    HADOOP-7510. Add configurable option to use original hostname in token
    instead of IP to allow server IP change. (Daryn Sharp via suresh)

    HDFS-2368.  Move SPNEGO conf properties from hdfs-default.xml to
    hdfs-site.xml.  (szetszwo)

    HADOOP-7710. Added hadoop-setup-application.sh for creating
    application directory (Arpit Gupta via Eric Yang)

    HADOOP-7708. Fixed hadoop-setup-conf.sh to handle config file
    consistently.  (Eric Yang)

    HADOOP-7707. Added toggle for dfs.support.append, WebHDFS and hadoop proxy
    user to setup config script. (Arpit Gupta via Eric Yang)

    HADOOP-7720. Added parameter for HBase user to setup config script.
    (Arpit Gupta via Eric Yang)

    HDFS-2395. Add a root element in the JSON responses of WebHDFS.
    (szetszwo)

Release 0.20.204.0 - 2011-8-25

  NEW FEATURES

    HADOOP-6255. Create RPM and Debian packages for common. Changes deployment
    layout to be consistent across the binary tgz, rpm, and deb. Adds setup
    scripts for easy one node cluster configuration and user creation.
    (Eric Yang via omalley)

    HADOOP-7324. Ganglia plugins for metrics v2. (Priyo Mustafi via llu)

  BUG FIXES

    MAPREDUCE-2804. Fixed a race condition in setting up the log directories
    for tasks that are starting at the same time. (omalley)

    MAPREDUCE-2846. Fixed a race condition in writing the log index file that
    caused tasks to fail. (omalley)

    MAPREDUCE-2651. Fix race condition in Linux task controller for
    job log directory creation. (Bharath Mundlapudi via llu)

    MAPREDUCE-2621. TestCapacityScheduler fails with "Queue "q1" does not
    exist". (Sherry Chen via mahadev)

    HADOOP-7475. Fix hadoop-setup-single-node.sh to reflect new layout. (eyang
    via omalley)

    HADOOP-7045. TestDU fails on systems with local file systems with
    extended attributes. (eli)

    MAPREDUCE-2495. exit() the TaskTracker when the distributed cache cleanup
    thread dies. (Robert Joseph Evans via cdouglas)

    HDFS-1878. TestHDFSServerPorts unit test failure - race condition
    in FSNamesystem.close() causes NullPointerException without serious
    consequence. (mattf)

    MAPREDUCE-2452. Moves the cancellation of delegation tokens to a separate
    thread. (ddas)

    MAPREDUCE-2555. Avoid sprious logging from completedtasks. (Thomas Graves
    via cdouglas)

    MAPREDUCE-2451. Log the details from health check script at the
    JobTracker. (Thomas Graves via cdouglas)

    MAPREDUCE-2535. Fix NPE in JobClient caused by retirement. (Robert Joseph
    Evans via cdouglas)

    MAPREDUCE-2456. Log the reduce taskID and associated TaskTrackers with
    failed fetch notifications in the JobTracker log.
    (Jeffrey Naisbitt via cdouglas)

    HDFS-2044. TestQueueProcessingStatistics failing automatic test due to
    timing issues. (mattf)

    HADOOP-7248. Update eclipse target to generate .classpath from ivy config.
    (Thomas Graves and Tom White via cdouglas)

    MAPREDUCE-2558. Add queue-level metrics 0.20-security branch (test fixes)
    (Jeffrey Naisbitt via mahadev)

    HADOOP-7364. TestMiniMRDFSCaching fails if test.build.dir is set to
    something other than build/test. (Thomas Graves via mahadev)

    HADOOP-7277. Add generation of run configurations to eclipse target.
    (Jeffrey Naisbitt and Philip Zeyliger via cdouglas)

    HADOOP-7373. Fix {start,stop}-{dfs,mapred} and hadoop-daemons.sh from
    trying to use the wrong bin directory. (omalley)

    HADOOP-7274. Fix typos in IOUtils. (Jonathan Eagles via cdouglas)

    HADOOP-7369. Fix permissions in tarball for sbin/* and libexec/* (omalley)

    MAPREDUCE-2479. Move distributed cache cleanup to a background task,
    backporting MAPREDUCE-1568. (Robert Joseph Evans via cdouglas)

    HADOOP-7356. Fix bin/hadoop scripts (eyang via omalley)

    HADOOP-7272. Remove unnecessary security related info logs. (suresh)

    MAPREDUCE-2514. Fix typo in TaskTracker ReinitTrackerAction log message.
    (Jonathan Eagles via cdouglas)

    HDFS-1906. Remove logging exception stack trace in client logs when one of
    the datanode targets to read from is not reachable. (suresh)

    MAPREDUCE-2490. Add logging to graylist and blacklist activity to aid
    diagnosis of related issues. (Jonathan Eagles via cdouglas)

    MAPREDUCE-2447. Fix Child.java to set Task.jvmContext sooner to avoid
    corner cases in error handling. (Siddharth Seth via acmurthy)

    MAPREDUCE-2429. Validate JVM in TaskUmbilicalProtocol. (Siddharth Seth via
    acmurthy)

    MAPREDUCE-2418. Show job errors in JobHistory page. (Siddharth Seth via
    acmurthy)

    HDFS-1592. At Startup, Valid volumes required in FSDataset doesn't
    handle consistently with volumes tolerated. (Bharath Mundlapudi)

    HDFS-1598. Directory listing on hftp:// does not show
    .*.crc files.  (szetszwo)

    HDFS-1750. ListPathsServlet should not use HdfsFileStatus.getLocalName()
    to get file name since it may return an empty string.  (szetszwo)

    HDFS-1758. Make Web UI JSP pages thread safe. (Tanping via suresh)

    HDFS-1773. Do not show decommissioned datanodes, which are not in both
    include and exclude lists, on web and JMX interfaces.
    (Tanping Wang via szetszwo)

    MAPREDUCE-2409. Distinguish distributed cache artifacts localized as
    files, archives. (Siddharth Seth via cdouglas)

    MAPREDUCE-118. Fix Job.getJobID() to get the new ID as soon as it's
    assigned. (Amareshwari Sriramadasu and Dick King via cdouglas)

    MAPREDUCE-2411. Force an exception when the queue has an invalid name or
    its ACLs are misconfigured. (Dick King via cdouglas)

    HDFS-1258. Clearing namespace quota on "/" corrupts fs image.
    (Aaron T. Myers via szetszwo)

    HDFS-1189. Quota counts missed between clear quota and set quota.
    (John George via szetszwo)

    HDFS-1692. In secure mode, Datanode process doesn't exit when disks
    fail. (bharathm via boryas)

    MAPREDUCE-2420. JobTracker should be able to renew delegation token
    over HTTP (boryas)

    MAPREDUCE-2443. Fix TaskAspect for TaskUmbilicalProtocol.ping(..).
    (Siddharth Seth via szetszwo)

    HDFS-1842. Handle editlog opcode conflict with 0.20.203 during upgrade,
    by throwing an error to indicate the editlog needs to be empty.
    (suresh)

    HDFS-1377. Quota bug for partial blocks allows quotas to be violated. (eli)

    HDFS-2057. Wait time to terminate the threads causes unit tests to
    take longer time. (Bharath Mundlapudi via suresh)

    HDFS-2218. Disable TestHdfsProxy.testHdfsProxyInterface in automated test
    suite for 0.20-security-204 release. (Matt Foley)

  IMPROVEMENTS

    HADOOP-7144. Expose JMX metrics via JSON servlet. (Robert Joseph Evans via
    cdouglas)

    MAPREDUCE-2524. Port reduce failure reporting semantics from trunk, to
    fail faulty maps more aggressively. (Thomas Graves via cdouglas)

    MAPREDUCE-2529. Add support for regex-based shuffle metric counting
    exceptions. (Thomas Graves via cdouglas)

    HADOOP-7398. Add mechanism to suppress warnings about use of HADOOP_HOME.
    (omalley)

    HDFS-2023. Backport of NPE for File.list and File.listFiles.
    Merged ports of HADOOP-7322, HDFS-1934, HADOOP-7342, and HDFS-2019.
    (Bharath Mundlapudi via mattf)

    MAPREDUCE-2415. Distribute the user task logs on to multiple disks.
    (Bharath Mundlapudi via omalley)

    MAPREDUCE-2413. TaskTracker should handle disk failures by reinitializing
    itself. (Ravi Gummadi and Jagane Sundar via omalley)

    HDFS-1541. Not marking datanodes dead when namenode in safemode.
    (hairong)

    HDFS-1767. Namenode ignores non-initial block report from datanodes
    when in safemode during startup. (Matt Foley via suresh)

    MAPREDUCE-1251. c++ utils doesn't compile. (Eli Collins via shv)

    HADOOP-7459. Remove jdk-1.6.0 dependency check from rpm. (omalley)

    HADOOP-7330. Fix MetricsSourceAdapter to use the value instead of the
    object. (Luke Lu via omalley)

Release 0.20.203.0 - 2011-5-11

    MAPREDUCE-1280. Update Eclipse plugin to the new eclipse.jdt API.
    (Alex Kozlov via szetszwo)

    HADOOP-7259. Contrib modules should include the build.properties from
    the enclosing hadoop directory. (omalley)

    HADOOP-7253. Update the default configuration to fix security audit log
    and metrics2 property configuration warnings. (omalley)

    HADOOP-7247. Update documentation to match current jar names. (omalley)

    HADOOP-7246. Update the log4j configuration to match the EventCounter
    package. (Luke Lu via omalley)

    HADOOP-7143. Restore HadoopArchives. (Joep Rottinghuis via omalley)

    MAPREDUCE-2316. Updated CapacityScheduler documentation. (acmurthy)

    HADOOP-7243. Fix contrib unit tests missing dependencies. (omalley)

    HADOOP-7190. Add metrics v1 back for backwards compatibility. (omalley)

    MAPREDUCE-2360. Remove stripping of scheme, authority from submit dir in
    support of viewfs. (cdouglas)

    MAPREDUCE-2359 Use correct file system to access distributed cache objects.
    (Krishna Ramachandran)

    MAPREDUCE-2361. "Fix Distributed Cache is not adding files to class paths
    correctly" - Drop the host/scheme/fragment from URI (cdouglas)

    MAPREDUCE-2362. Fix unit-test failures: TestBadRecords (NPE due to
    rearranged MapTask code) and TestTaskTrackerMemoryManager
    (need hostname in output-string pattern). (Greg Roelofs, Krishna
    Ramachandran)

    HDFS-1729. Add statistics logging for better visibility into
    startup time costs. (Matt Foley)

    MAPREDUCE-2363.  When a queue is built without any access rights we
    explain the problem.  (Richard King)

    MAPREDUCE-1563. TaskDiagnosticInfo may be missed sometime. (Krishna
    Ramachandran)

    MAPREDUCE-2364. Don't hold the rjob lock while localizing resources. (ddas
    via omalley)

    MAPREDUCE-2365. New counters for FileInputFormat (BYTES_READ) and
    FileOutputFormat (BYTES_WRITTEN).
    New counter MAP_OUTPUT_MATERIALIZED_BYTES for compressed MapOutputSize.
    (Siddharth Seth)

    HADOOP-7040. Change DiskErrorException to IOException (boryas)

    HADOOP-7104. Remove unnecessary DNS reverse lookups from RPC layer
    (kzhang)

    MAPREDUCE-2366.  Fix a problem where the task browser UI can't retrieve the
    stdxxx printouts of streaming jobs that abend in the unix code, in
    the common case where the containing job doesn't reuse JVM's.
    (Richard King)

    HADOOP-6977. Herriot daemon clients should vend statistics (cos)

    HADOOP-6971. Clover build doesn't generate per-test coverage (cos)

    HADOOP-6879. Provide SSH based (Jsch) remote execution API for system
    tests. (cos)

    HADOOP-7215. RPC clients must use network interface corresponding to
    the host in the client's kerberos principal key. (suresh)

    HADOOP-7232. Fix Javadoc warnings. (omalley)

    HADOOP-7258. The Gzip codec should not return null decompressors. (omalley)

Release 0.20.202.0 - unreleased

    MAPREDUCE-2355. Add a configuration knob
    mapreduce.tasktracker.outofband.heartbeat.damper that limits out of band
    heartbeats (acmurthy)

    MAPREDUCE-2356. Fix a race-condition that corrupted a task's state on the
    JobTracker. (Luke Lu)

    MAPREDUCE-2357. Always propagate IOExceptions that are thrown by
    non-FileInputFormat. (Luke Lu)

    HADOOP-7163. RPC handles SocketTimeOutException during SASL negotiation.
    (ddas)

    MAPREDUCE-2358. MapReduce assumes the default FileSystem is HDFS.
    (Krishna Ramachandran)

    MAPREDUCE-1904. Reducing locking contention in TaskTracker's
    MapOutputServlet LocalDirAllocator. (Rajesh Balamohan via acmurthy)

    HDFS-1626. Make BLOCK_INVALIDATE_LIMIT configurable. (szetszwo)

    HDFS-1584. Adds a check for whether relogin is needed to
    getDelegationToken in HftpFileSystem. (Kan Zhang via ddas)

    HADOOP-7115. Reduces the number of calls to getpwuid_r and
    getpwgid_r, by implementing a cache in NativeIO. (ddas)

    HADOOP-6882. An XSS security exploit in jetty-6.1.14. jetty upgraded to
    6.1.26. (ddas)

    MAPREDUCE-2278. Fixes a memory leak in the TaskTracker. (cdouglas)

    HDFS-1353 redux. Modulate original 1353  to not bump RPC version.
    (jhoman)

    MAPREDUCE-2082 Race condition in writing the jobtoken password file when
    launching pipes jobs (jitendra and ddas)

    HADOOP-6978. Fixes task log servlet vulnerabilities via symlinks.
    (Todd Lipcon and Devaraj Das)

    MAPREDUCE-2178. Write task initialization to avoid race
    conditions leading to privilege escalation and resource leakage by
    performing more actiions as the user. (Owen O'Malley, Devaraj Das,
    Chris Douglas via cdouglas)

    HDFS-1364. HFTP client should support relogin from keytab

    HADOOP-6907. Make RPC client to use per-proxy configuration.
    (Kan Zhang via ddas)

    MAPREDUCE-2055. Fix JobTracker to decouple job retirement from copy of
    job-history file to HDFS and enhance RetiredJobInfo to carry aggregated
    job-counters to prevent a disk roundtrip on job-completion to fetch
    counters for the JobClient. (Krishna Ramachandran via acmurthy)

    HDFS-1353. Remove most of getBlockLocation optimization (jghoman)

    MAPREDUCE-2023. TestDFSIO read test may not read specified bytes. (htang)

    HDFS-1340. A null delegation token is appended to the url if security is
    disabled when browsing filesystem.(boryas)

    HDFS-1352. Fix jsvc.location. (jghoman)

    HADOOP-6860. 'compile-fault-inject' should never be called directly. (cos)

    MAPREDUCE-2005. TestDelegationTokenRenewal fails (boryas)

    MAPREDUCE-2000. Rumen is not able to extract counters for Job history logs
    from Hadoop 0.20. (htang)

    MAPREDUCE-1961. ConcurrentModificationException when shutting down Gridmix.
    (htang)

    HADOOP-6899. RawLocalFileSystem set working directory does
    not work for relative names. (suresh)

    HDFS-495. New clients should be able to take over files lease if the old
    client died. (shv)

    HADOOP-6728. Re-design and overhaul of the Metrics framework. (Luke Lu via
    acmurthy)

    MAPREDUCE-1966. Change blacklisting of tasktrackers on task failures to be
    a simple graylist to fingerpoint bad tasktrackers. (Greg Roelofs via
    acmurthy)

    HADOOP-6864. Add ability to get netgroups (as returned by getent
    netgroup command) using native code (JNI) instead of forking. (Erik Steffl)

    HDFS-1318. HDFS Namenode and Datanode WebUI information needs to be
    accessible programmatically for scripts. (Tanping Wang via suresh)

    HDFS-1315. Add fsck event to audit log and remove other audit log events
    corresponding to FSCK listStatus and open calls. (suresh)

    MAPREDUCE-1941. Provides access to JobHistory file (raw) with job user/acl
    permission. (Srikanth Sundarrajan via ddas)

    MAPREDUCE-291. Optionally a separate daemon should serve JobHistory.
    (Srikanth Sundarrajan via ddas)

    MAPREDUCE-1936. Make Gridmix3 more customizable (sync changes from trunk).
    (htang)

    HADOOP-5981. Fix variable substitution during parsing of child environment
    variables. (Krishna Ramachandran via acmurthy)

    MAPREDUCE-339. Greedily schedule failed tasks to cause early job failure.
    (cdouglas)

    MAPREDUCE-1872. Hardened CapacityScheduler to have comprehensive, coherent
    limits on tasks/jobs for jobs/users/queues. Also, added the ability to
    refresh queue definitions without the need to restart the JobTracker.
    (acmurthy)

    HDFS-1161. Make DN minimum valid volumes configurable. (shv)

    HDFS-457. Reintroduce volume failure tolerance for DataNodes. (shv)

    HDFS-1307 Add start time, end time and total time taken for FSCK
    to FSCK report. (suresh)

    MAPREDUCE-1207. Sanitize user environment of map/reduce tasks and allow
    admins to set environment and java options. (Krishna Ramachandran via
    acmurthy)

    HDFS-1298 - Add support in HDFS for new statistics added in FileSystem
    to track the file system operations (suresh)

    HDFS-1301. TestHDFSProxy need to use server side conf for ProxyUser
    stuff.(boryas)

    HADOOP-6859 - Introduce additional statistics to FileSystem to track
    file system operations (suresh)

    HADOOP-6818. Provides a JNI implementation of Unix Group resolution. The
    config hadoop.security.group.mapping should be set to
    org.apache.hadoop.security.JniBasedUnixGroupsMapping to enable this
    implementation. (ddas)

    MAPREDUCE-1938. Introduces a configuration for putting user classes before
    the system classes during job submission and in task launches. Two things
    need to be done in order to use this feature -
    (1) mapreduce.user.classpath.first : this should be set to true in the
    jobconf, and, (2) HADOOP_USER_CLASSPATH_FIRST : this is relevant for job
    submissions done using bin/hadoop shell script. HADOOP_USER_CLASSPATH_FIRST
    should be defined in the environment with some non-empty value
    (like "true"), and then bin/hadoop should be executed. (ddas)

    HADOOP-6669. Respect compression configuration when creating DefaultCodec
    compressors. (Koji Noguchi via cdouglas)

    HADOOP-6855. Add support for netgroups, as returned by command
    getent netgroup. (Erik Steffl)

    HDFS-599. Allow NameNode to have a seprate port for service requests from
    client requests. (Dmytro Molkov via hairong)

    HDFS-132. Fix namenode to not report files deleted metrics for deletions
    done while replaying edits during startup. (shv)

    MAPREDUCE-1521. Protection against incorrectly configured reduces
    (mahadev)

    MAPREDUCE-1936. Make Gridmix3 more customizable. (htang)

    MAPREDUCE-517. Enhance the CapacityScheduler to assign multiple tasks
    per-heartbeat. (acmurthy)

    MAPREDUCE-323. Re-factor layout of JobHistory files on HDFS to improve
    operability. (Dick King via acmurthy)

    MAPREDUCE-1921. Ensure exceptions during reading of input data in map
    tasks are augmented by information about actual input file which caused
    the exception. (Krishna Ramachandran via acmurthy)

    MAPREDUCE-1118. Enhance the JobTracker web-ui to ensure tabular columns
    are sortable, also added a /scheduler servlet to CapacityScheduler for
    enhanced UI for queue information. (Krishna Ramachandran via acmurthy)

    HADOOP-5913. Add support for starting/stopping queues. (cdouglas)

    HADOOP-6835. Add decode support for concatenated gzip files. (Greg Roelofs)

    HDFS-1158. Revert HDFS-457. (shv)

    MAPREDUCE-1699. Ensure JobHistory isn't disabled for any reason. (Krishna
    Ramachandran via acmurthy)

    MAPREDUCE-1682. Fix speculative execution to ensure tasks are not
    scheduled after job failure. (acmurthy)

    MAPREDUCE-1914. Ensure unique sub-directories for artifacts in the
    DistributedCache are cleaned up. (Dick King via acmurthy)

    HADOOP-6713. Multiple RPC Reader Threads (Bharathm)

    HDFS-1250. Namenode should reject block reports and block received
    requests from dead datanodes (suresh)

    MAPREDUCE-1863. [Rumen] Null failedMapAttemptCDFs in job traces generated
    by Rumen. (htang)

    MAPREDUCE-1309. Rumen refactory. (htang)

    HDFS-1114. Implement LightWeightGSet for BlocksMap in order to reduce
    NameNode memory footprint.  (szetszwo)

    MAPREDUCE-572. Fixes DistributedCache.checkURIs to throw error if link is
    missing for uri in cache archives. (amareshwari)

    MAPREDUCE-787. Fix JobSubmitter to honor user given symlink in the path.
    (amareshwari)

    HADOOP-6815. refreshSuperUserGroupsConfiguration should use
    server side configuration for the refresh( boryas)

    MAPREDUCE-1868. Add a read and connection timeout to JobClient while
    pulling tasklogs. (Krishna Ramachandran via acmurthy)

    HDFS-1119. Introduce a GSet interface to BlocksMap.  (szetszwo)

    MAPREDUCE-1778. Ensure failure to setup CompletedJobStatusStore is not
    silently ignored by the JobTracker. (Krishna Ramachandran via acmurthy)

    MAPREDUCE-1538. Add a limit on the number of artifacts in the
    DistributedCache to ensure we cleanup aggressively. (Dick King via
    acmurthy)

    MAPREDUCE-1850. Add information about the host from which a job is
    submitted. (Krishna Ramachandran via acmurthy)

    HDFS-1110. Reuses objects for commonly used file names in namenode to
    reduce the heap usage. (suresh)

    HADOOP-6810. Extract a subset of tests for smoke (DOA) validation. (cos)

    HADOOP-6642. Remove debug stmt left from original patch. (cdouglas)

    HADOOP-6808. Add comments on how to setup File/Ganglia Context for
    kerberos metrics (Erik Steffl)

    HDFS-1061.  INodeFile memory optimization. (bharathm)

    HDFS-1109. HFTP supports filenames that contains the character "+".
    (Dmytro Molkov via dhruba, backported by szetszwo)

    HDFS-1085. Check file length and bytes read when reading a file through
    hftp in order to detect failure.  (szetszwo)

    HDFS-1311. Running tests with 'testcase' cause triple execution of the
    same test case (cos)

    HDFS-1150.FIX.  Verify datanodes' identities to clients in secure clusters.
    Update to patch to improve handling of jsvc source in build.xml (jghoman)

    HADOOP-6752. Remote cluster control functionality needs JavaDocs
    improvement. (Balaji Rajagopalan via cos)

    MAPREDUCE-1288. Fixes TrackerDistributedCacheManager to take into account
    the owner of the localized file in the mapping from cache URIs to
    CacheStatus objects. (ddas)

    MAPREDUCE-1682. Fix speculative execution to ensure tasks are not
    scheduled after job failure. (acmurthy)

    MAPREDUCE-1914. Ensure unique sub-directories for artifacts in the
    DistributedCache are cleaned up. (Dick King via acmurthy)

    MAPREDUCE-1538. Add a limit on the number of artifacts in the
    DistributedCache to ensure we cleanup aggressively. (Dick King via
    acmurthy)

    MAPREDUCE-1900. Fixes a FS leak that i missed in the earlier patch.
    (ddas)

    MAPREDUCE-1900. Makes JobTracker/TaskTracker close filesystems, created
    on behalf of users, when they are no longer needed. (ddas)

    HADOOP-6832. Add a static user plugin for web auth for external users.
    (omalley)

    HDFS-1007. Fixes a bug in SecurityUtil.buildDTServiceName to do
    with handling of null hostname. (omalley)

    HDFS-1007. makes long running servers using hftp work. Also has some
    refactoring in the MR code to do with handling of delegation tokens.
    (omalley & ddas)

    HDFS-1178. The NameNode servlets should not use RPC to connect to the
    NameNode. (omalley)

    MAPREDUCE-1807. Re-factor TestQueueManager. (Richard King via acmurthy)

    HDFS-1150. Fixes the earlier patch to do logging in the right directory
    and also adds facility for monitoring processes (via -Dprocname in the
    command line). (Jakob Homan via ddas)

    HADOOP-6781. security audit log shouldn't have exception in it. (boryas)

    HADOOP-6776. Fixes the javadoc in UGI.createProxyUser. (ddas)

    HDFS-1150. building jsvc from source tar. source tar is also checked in.
    (jitendra)

    HDFS-1150. Bugfix in the hadoop shell script. (ddas)

    HDFS-1153. The navigation to /dfsnodelist.jsp with invalid input
    parameters produces NPE and HTTP 500 error (rphulari)

    MAPREDUCE-1664. Bugfix to enable queue administrators of a queue to
    view job details of jobs submitted to that queue even though they
    are not part of acl-view-job.

    HDFS-1150. Bugfix to add more knobs to secure datanode starter.

    HDFS-1157. Modifications introduced by HDFS-1150 are breaking aspect's
    bindings (cos)

    HDFS-1130. Adds a configuration dfs.cluster.administrators for
    controlling access to the default servlets in hdfs. (ddas)

    HADOOP-6706.FIX. Relogin behavior for RPC clients could be improved
    (boryas)

    HDFS-1150. Verify datanodes' identities to clients in secure clusters.
    (jghoman)

    MAPREDUCE-1442. Fixed regex in job-history related to parsing Counter
    values. (Luke Lu via acmurthy)

    HADOOP-6760. WebServer shouldn't increase port number in case of negative
    port setting caused by Jetty's race. (cos)

    HDFS-1146. Javadoc for getDelegationTokenSecretManager in FSNamesystem.
    (jitendra)

    HADOOP-6706. Fix on top of the earlier patch. Closes the connection
    on a SASL connection failure, and retries again with a new
    connection. (ddas)

    MAPREDUCE-1716. Fix on top of earlier patch for logs truncation a.k.a
    MAPREDUCE-1100. Addresses log truncation issues when binary data is
    written to log files and adds a header to a truncated log file to
    inform users of the done trucation.

    HDFS-1383. Improve the error messages when using hftp://.

    MAPREDUCE-1744. Fixed DistributedCache apis to take a user-supplied
    FileSystem to allow for better proxy behaviour for Oozie. (Richard King)

    MAPREDUCE-1733. Authentication between pipes processes and java
    counterparts. (jitendra)

    MAPREDUCE-1664. Bugfix on top of the previous patch. (ddas)

    HDFS-1136. FileChecksumServlets.RedirectServlet doesn't carry forward
    the delegation token (boryas)

    HADOOP-6756. Change value of FS_DEFAULT_NAME_KEY from fs.defaultFS
    to fs.default.name which is a correct name for 0.20 (steffl)

    HADOOP-6756. Document (javadoc comments) and cleanup configuration
    keys in CommonConfigurationKeys.java (steffl)

    MAPREDUCE-1759. Exception message for unauthorized user doing killJob,
    killTask, setJobPriority needs to be improved. (gravi via vinodkv)

    HADOOP-6715. AccessControlList.toString() returns empty string when
    we set acl to "*". (gravi via vinodkv)

    HADOOP-6757. NullPointerException for hadoop clients launched from
    streaming tasks. (amarrk via vinodkv)

    HADOOP-6631. FileUtil.fullyDelete() should continue to delete other files
    despite failure at any level. (vinodkv)

    MAPREDUCE-1317. NPE in setHostName in Rumen. (rksingh)

    MAPREDUCE-1754. Replace mapred.persmissions.supergroup with an acl :
    mapreduce.cluster.administrators and HADOOP-6748.: Remove
    hadoop.cluster.administrators. Contributed by Amareshwari Sriramadasu.

    HADOOP-6701.  Incorrect exit codes for "dfs -chown", "dfs -chgrp"
    (rphulari)

    HADOOP-6640. FileSystem.get() does RPC retires within a static
    synchronized block. (hairong)

    HDFS-1006. Removes unnecessary logins from the previous patch. (ddas)

    HADOOP-6745. adding some java doc to Server.RpcMetrics, UGI (boryas)

    MAPREDUCE-1707. TaskRunner can get NPE in getting ugi from TaskTracker.
    (vinodkv)

    HDFS-1104. Fsck triggers full GC on NameNode. (hairong)

    HADOOP-6332. Large-scale Automated Test Framework (sharad, Sreekanth
    Ramakrishnan, at all via cos)

    HADOOP-6526. Additional fix for test context on top of existing one. (cos)

    HADOOP-6710. Symbolic umask for file creation is not conformant with posix.
    (suresh)

    HADOOP-6693. Added metrics to track kerberos login success and failure.
    (suresh)

    MAPREDUCE-1711. Gridmix should provide an option to submit jobs to the same
    queues as specified in the trace. (rksing via htang)

    MAPREDUCE-1687. Stress submission policy does not always stress the
    cluster. (htang)

    MAPREDUCE-1641. Bug-fix to ensure command line options such as
    -files/-archives are checked for duplicate artifacts in the
    DistributedCache. (Amareshwari Sreeramadasu via acmurthy)

    MAPREDUCE-1641. Fix DistributedCache to ensure same files cannot be put in
    both the archives and files sections. (Richard King via acmurthy)

    HADOOP-6670. Fixes a testcase issue introduced by the earlier commit
    of the HADOOP-6670 patch. (ddas)

    MAPREDUCE-1718. Fixes a problem to do with correctly constructing
    service name for the delegation token lookup in HftpFileSystem
    (borya via ddas)

    HADOOP-6674. Fixes the earlier patch to handle pings correctly (ddas).

    MAPREDUCE-1664. Job Acls affect when Queue Acls are set.
    (Ravi Gummadi via vinodkv)

    HADOOP-6718. Fixes a problem to do with clients not closing RPC
    connections on a SASL failure. (ddas)

    MAPREDUCE-1397. NullPointerException observed during task failures.
    (Amareshwari Sriramadasu via vinodkv)

    HADOOP-6670. Use the UserGroupInformation's Subject as the criteria for
    equals and hashCode. (omalley)

    HADOOP-6716. System won't start in non-secure mode when kerb5.conf
   (edu.mit.kerberos on Mac) is not present. (boryas)

    MAPREDUCE-1607. Task controller may not set permissions for a
    task cleanup attempt's log directory. (Amareshwari Sreeramadasu via
    vinodkv)

    MAPREDUCE-1533. JobTracker performance enhancements. (Amar Kamat via
    vinodkv)

    MAPREDUCE-1701.  AccessControlException while renewing a delegation token
    in not correctly handled in the JobTracker. (boryas)

    HDFS-481. Incremental patch to fix broken unit test in contrib/hdfsproxy

    HADOOP-6706. Fixes a bug in the earlier version of the same patch (ddas)

    HDFS-1096. allow dfsadmin/mradmin refresh of superuser proxy group
    mappings(boryas).

    HDFS-1012. Support for cluster specific path entries in ldap for hdfsproxy
    (Srikanth Sundarrajan via Nicholas)

    HDFS-1011. Improve Logging in HDFSProxy to include cluster name associated
    with the request (Srikanth Sundarrajan via Nicholas)

    HDFS-1010. Retrieve group information from UnixUserGroupInformation
    instead of LdapEntry (Srikanth Sundarrajan via Nicholas)

    HDFS-481. Bug fix - hdfsproxy: Stack overflow + Race conditions
    (Srikanth Sundarrajan via Nicholas)

    MAPREDUCE-1657. After task logs directory is deleted, tasklog servlet
    displays wrong error message about job ACLs. (Ravi Gummadi via vinodkv)

    MAPREDUCE-1692. Remove TestStreamedMerge from the streaming tests.
    (Amareshwari Sriramadasu and Sreekanth Ramakrishnan via vinodkv)

    HDFS-1081. Performance regression in
    DistributedFileSystem::getFileBlockLocations in secure systems (jhoman)

    MAPREDUCE-1656. JobStory should provide queue info. (htang)

    MAPREDUCE-1317. Reducing memory consumption of rumen objects. (htang)

    MAPREDUCE-1317. Reverting the patch since it caused build failures. (htang)

    MAPREDUCE-1683. Fixed jobtracker web-ui to correctly display heap-usage.
    (acmurthy)

    HADOOP-6706. Fixes exception handling for saslConnect. The ideal
    solution is to the Refreshable interface but as Owen noted in
    HADOOP-6656, it doesn't seem to work as expected. (ddas)

    MAPREDUCE-1617. TestBadRecords failed once in our test runs. (Amar
    Kamat via vinodkv).

    MAPREDUCE-587. Stream test TestStreamingExitStatus fails with Out of
    Memory. (Amar Kamat via vinodkv).

    HDFS-1096. Reverting the patch since it caused build failures. (ddas)

    MAPREDUCE-1317. Reducing memory consumption of rumen objects. (htang)

    MAPREDUCE-1680. Add a metric to track number of heartbeats processed by the
    JobTracker. (Richard King via acmurthy)

    MAPREDUCE-1683.  Removes JNI calls to get jvm current/max heap usage in
    ClusterStatus by default. (acmurthy)

    HADOOP-6687.  user object in the subject in UGI should be reused in case
    of a relogin. (jitendra)

    HADOOP-5647. TestJobHistory fails if /tmp/_logs is not writable to.
    Testcase should not depend on /tmp. (Ravi Gummadi via vinodkv)

    MAPREDUCE-181. Bug fix for Secure job submission. (Ravi Gummadi via
    vinodkv)

    MAPREDUCE-1635. ResourceEstimator does not work after MAPREDUCE-842.
    (Amareshwari Sriramadasu via vinodkv)

    MAPREDUCE-1526. Cache the job related information while submitting the
    job. (rksingh)

    HADOOP-6674. Turn off SASL checksums for RPCs. (jitendra via omalley)

    HADOOP-5958. Replace fork of DF with library call. (cdouglas via omalley)

    HDFS-999.  Secondary namenode should login using kerberos if security
    is configured. Bugfix to original patch. (jhoman)

    MAPREDUCE-1594. Support for SleepJobs in Gridmix (rksingh)

    HDFS-1007. Fix. ServiceName for delegation token for Hftp has hftp
    port and not RPC port.

    MAPREDUCE-1376. Support for varied user submissions in Gridmix (rksingh)

    HDFS-1080.  SecondaryNameNode image transfer should use the defined
    http address rather than local ip address (jhoman)

    HADOOP-6661. User document for UserGroupInformation.doAs for secure
    impersonation. (jitendra)

    MAPREDUCE-1624. Documents the job credentials and associated details
    to do with delegation tokens (ddas)
    HDFS-1036. Documentation for fetchdt for forrest (boryas)
    HDFS-1039. New patch on top of previous patch. Gets namenode address
    from conf. (jitendra)

    HADOOP-6656. Renew Kerberos TGT when 80% of the renew lifetime has been
    used up. (omalley)

    HADOOP-6653. Protect against NPE in setupSaslConnection when real user is
    null. (omalley)

    HADOOP-6649. An error in the previous committed patch. (jitendra)

    HADOOP-6652. ShellBasedUnixGroupsMapping shouldn't have a cache.
    (ddas)

    HADOOP-6649. login object in UGI should be inside the subject
    (jitendra)

    HADOOP-6637.  Benchmark overhead of RPC session establishment
    (shv via jitendra)

    HADOOP-6648. Credentials must ignore null tokens that can be generated
    when using HFTP to talk to insecure clusters. (omalley)

    HADOOP-6632. Fix on JobTracker to reuse filesystem handles if possible.
    (ddas)

    HADOOP-6647. balancer fails with "is not authorized for protocol
    interface NamenodeProtocol" in secure environment (boryas)

    MAPREDUCE-1612. job conf file is not accessible from job history
    web page. (Ravi Gummadi via vinodkv)

    MAPREDUCE-1611. Refresh nodes and refresh queues doesnt work with
    service authorization enabled. (Amar Kamat via vinodkv)

    HADOOP-6644. util.Shell getGROUPS_FOR_USER_COMMAND method
   name - should use common naming convention (boryas)

    MAPREDUCE-1609. Fixes a problem with localization of job log
    directories when tasktracker is re-initialized that can result
    in failed tasks. (Amareshwari Sriramadasu via yhemanth)

    MAPREDUCE-1610. Update forrest documentation for directory
    structure of localized files. (Ravi Gummadi via yhemanth)

    MAPREDUCE-1532. Fixes a javadoc and an exception message in JobInProgress
    when the authenticated user is different from the user in conf. (ddas)

    MAPREDUCE-1417. Update forrest documentation for private
    and public distributed cache files. (Ravi Gummadi via yhemanth)

    HADOOP-6634. AccessControlList uses full-principal names to verify acls
    causing queue-acls to fail (vinodkv)

    HADOOP-6642. Fix javac, javadoc, findbugs warnings. (chrisdo via acmurthy)

    HDFS-1044.  Cannot submit mapreduce job from secure client to
    unsecure sever. (boryas)
    HADOOP-6638. try to relogin in a case of failed RPC connection
    (expired tgt) only in case the subject is loginUser or
    proxyUgi.realUser. (boryas)

    HADOOP-6632. Support for using different Kerberos keys for different
    instances of Hadoop services. (jitendra)

    HADOOP-6526. Need mapping from long principal names to local OS
    user names. (jitendra)

    MAPREDUCE-1604. Update Forrest documentation for job authorization
    ACLs. (Amareshwari Sriramadasu via yhemanth)

    HDFS-1045.  In secure clusters, re-login is necessary for https
    clients before opening connections (jhoman)

    HADOOP-6603.  Addition to original patch to be explicit
    about new method not being for general use. (jhoman)

    MAPREDUCE-1543. Add audit log messages for job and queue
    access control checks. (Amar Kamat via yhemanth)

    MAPREDUCE-1606. Fixed occassinal timeout in TestJobACL. (Ravi Gummadi via
    acmurthy)

   HADOOP-6633. normalize property names for JT/NN kerberos principal
    names in configuration. (boryas)

    HADOOP-6613. Changes the RPC server so that version is checked first
    on an incoming connection. (Kan Zhang via ddas)

    HADOOP-5592. Fix typo in Streaming doc in reference to GzipCodec.
    (Corinne Chandel via tomwhite)

    MAPREDUCE-813. Updates Streaming and M/R tutorial documents.
    (Corinne Chandel via ddas)

    MAPREDUCE-927. Cleanup of task-logs should happen in TaskTracker instead
    of the Child. (Amareshwari Sriramadasu via vinodkv)

    HDFS-1039. Service should be set in the token in JspHelper.getUGI.
    (jitendra)

    MAPREDUCE-1599. MRBench reuses jobConf and credentials there in.
    (jitendra)

    MAPREDUCE-1522. FileInputFormat may use the default FileSystem for the
    input path. (Tsz Wo (Nicholas), SZE via cdouglas)

    HDFS-1036. In DelegationTokenFetch pass Configuration object so
    getDefaultUri will work correctly.

    HDFS-1038. In nn_browsedfscontent.jsp fetch delegation token only if
    security is enabled. (jitendra)

    HDFS-1036. in DelegationTokenFetch dfs.getURI returns no port (boryas)

    HADOOP-6598. Verbose logging from the Group class (one more case)
    (boryas)

    HADOOP-6627. Bad Connection to FS" message in FSShell should print
    message from the exception (boryas)

    HDFS-1033. In secure clusters, NN and SNN should verify that the remote
    principal during image and edits transfer (jhoman)

    HDFS-1005. Fixes a bug to do with calling the cross-realm API in Fsck
    client. (ddas)

    MAPREDUCE-1422. Fix cleanup of localized job directory to work if files
    with non-deletable permissions are created within it.
    (Amar Kamat via yhemanth)

    HDFS-1007. Fixes bugs to do with 20S cluster talking to 20 over
    hftp (borya)

    MAPREDUCE:1566. Fixes bugs in the earlier patch. (ddas)

    HDFS-992. A bug in backport for HDFS-992. (jitendra)

    HADOOP-6598. Remove verbose logging from the Groups class. (borya)
    HADOOP-6620. NPE if renewer is passed as null in getDelegationToken.
    (jitendra)

    HDFS-1023. Second Update to original patch to fix username (jhoman)

    MAPREDUCE-1435. Add test cases to already committed patch for this
    jira, synchronizing changes with trunk. (yhemanth)

    HADOOP-6612. Protocols RefreshUserToGroupMappingsProtocol and
    RefreshAuthorizationPolicyProtocol  authorization settings thru
    KerberosInfo (boryas)

    MAPREDUCE-1566. Bugfix for tests on top of the earlier patch. (ddas)

    MAPREDUCE-1566. Mechanism to import tokens and secrets from a file in to
    the submitted job. (omalley)

    HADOOP-6603. Provide workaround for issue with Kerberos not
    resolving corss-realm principal. (kan via jhoman)

    HDFS-1023. Update to original patch to fix username (jhoman)

    HDFS-814. Add an api to get the visible length of a
    DFSDataInputStream. (hairong)

    HDFS-1023. Allow http server to start as regular user if https
    principal is not defined. (jhoman)

    HDFS-1022. Merge all three test specs files (common, hdfs, mapred)
    into one. (steffl)

    HDFS-101. DFS write pipeline: DFSClient sometimes does not detect
    second datanode failure. (hairong)

    HDFS-1015. Intermittent failure in TestSecurityTokenEditLog. (jitendra)

    MAPREDUCE-1550. A bugfix on top of what was committed earlier (ddas).

    MAPREDUCE-1155. DISABLING THE TestStreamingExitStatus temporarily. (ddas)

    HDFS-1020. Changes the check for renewer from short name to long name
    in the cancel/renew delegation token methods. (jitendra via ddas)

    HDFS-1019. Fixes values of delegation token parameters in
    hdfs-default.xml. (jitendra via ddas)

    MAPREDUCE-1430. Fixes a backport issue with the earlier patch. (ddas)

    MAPREDUCE-1559. Fixes a problem in DelegationTokenRenewal class to
    do with using the right credentials when talking to the NameNode.(ddas)

    MAPREDUCE-1550. Fixes a problem to do with creating a filesystem using
    the user's UGI in the JobHistory browsing. (ddas)

    HADOOP-6609. Fix UTF8 to use a thread local DataOutputBuffer instead of
    a static that was causing a deadlock in RPC. (omalley)

    HADOOP-6584. Fix javadoc warnings introduced by original HADOOP-6584
    patch (jhoman)

    HDFS-1017. browsedfs jsp should call JspHelper.getUGI rather than using
    createRemoteUser(). (jhoman)

    MAPREDUCE-899. Modified LinuxTaskController to check that task-controller
    has right permissions and ownership before performing any actions.
    (Amareshwari Sriramadasu via yhemanth)

    HDFS-204. Revive number of files listed metrics. (hairong)

    HADOOP-6569. FsShell#cat should avoid calling uneccessary getFileStatus
    before opening a file to read. (hairong)

    HDFS-1014. Error in reading delegation tokens from edit logs. (jitendra)

    HDFS-458. Add under-10-min tests from 0.22 to 0.20.1xx, only the tests
    that already exist in 0.20.1xx (steffl)

    MAPREDUCE-1155. Just pulls out the TestStreamingExitStatus part of the
    patch from jira (that went to 0.22). (ddas)

    HADOOP-6600. Fix for branch backport only. Comparing of user should use
    equals. (boryas).

    HDFS-1006. Fixes NameNode and SecondaryNameNode to use kerberizedSSL for
    the http communication. (Jakob Homan via ddas)

    HDFS-1007. Fixes a bug on top of the earlier patch. (ddas)

    HDFS-1005. Fsck security. Makes it work over kerberized SSL (boryas and
    jhoman)

    HDFS-1007. Makes HFTP and Distcp use kerberized SSL. (ddas)

    MAPREDUCE-1455. Fixes a testcase in the earlier patch.
    (Ravi Gummadi via ddas)

    HDFS-992. Refactors block access token implementation to conform to the
    generic Token interface. (Kan Zhang via ddas)

    HADOOP-6584. Adds KrbSSL connector for jetty. (Jakob Homan via ddas)

    HADOOP-6589. Add a framework for better error messages when rpc connections
    fail to authenticate. (Kan Zhang via omalley)

    HADOOP-6600,HDFS-1003,MAPREDUCE-1539. mechanism for authorization check
    for inter-server protocols(boryas)

    HADOOP-6580,HDFS-993,MAPREDUCE-1516. UGI should contain authentication
    method.

    Namenode and JT should issue a delegation token only for kerberos
    authenticated  clients. (jitendra)

    HDFS-984,HADOOP-6573,MAPREDUCE-1537. Delegation Tokens should be persisted
    in Namenode, and corresponding changes in common and mr. (jitendra)

    HDFS-994. Provide methods for obtaining delegation token from Namenode for
    hftp and other uses. Incorporates HADOOP-6594: Update hdfs script to
    provide fetchdt tool. (jitendra)

    HADOOP-6586. Log authentication and authorization failures and successes
    (boryas)

    HDFS-991. Allow use of delegation tokens to authenticate to the
    HDFS servlets. (omalley)

    HADOOP-1849. Add undocumented configuration parameter for per handler
    call queue size in IPC Server. (shv)

    HADOOP-6599. Split existing RpcMetrics with summary in RpcMetrics and
    details information in RpcDetailedMetrics. (suresh)

    HDFS-985. HDFS should issue multiple RPCs for listing a large directory.
    (hairong)

    HDFS-1000. Updates libhdfs to use the new UGI. (ddas)

    MAPREDUCE-1532. Ensures all filesystem operations at the client is done
    as the job submitter. Also, changes the renewal to maintain list of tokens
    to renew. (ddas)

    HADOOP-6596. Add a version field to the seialization of the
    AbstractDelegationTokenIdentifier. (omalley)

    HADOOP-5561. Add javadoc.maxmemory to build.xml to allow larger memory.
    (jkhoman via omalley)

    HADOOP-6579. Add a mechanism for encoding and decoding Tokens in to
    url-safe strings. (omalley)

    MAPREDUCE-1354. Make incremental changes in jobtracker for
    improving scalability (acmurthy)

    HDFS-999.Secondary namenode should login using kerberos if security
    is configured(boryas)

    MAPREDUCE-1466. Added a private configuration variable
    mapreduce.input.num.files, to store number of input files
    being processed by M/R job. (Arun Murthy via yhemanth)

    MAPREDUCE-1403. Save file-sizes of each of the artifacts in
    DistributedCache in the JobConf (Arun Murthy via yhemanth)

    HADOOP-6543. Fixes a compilation problem in the original commit. (ddas)

    MAPREDUCE-1520. Moves a call to setWorkingDirectory in Child to within
    a doAs block. (Amareshwari Sriramadasu via ddas)

    HADOOP-6543. Allows secure clients to talk to unsecure clusters.
    (Kan Zhang via ddas)

    MAPREDUCE-1505. Delays construction of the job client until it is really
    required. (Arun C Murthy via ddas)

    HADOOP-6549. TestDoAsEffectiveUser should use ip address of the host
    for superuser ip check. (jitendra)

    HDFS-464. Fix memory leaks in libhdfs. (Christian Kunz via suresh)

    HDFS-946. NameNode should not return full path name when lisitng a
    diretory or getting the status of a file. (hairong)

    MAPREDUCE-1398. Fix TaskLauncher to stop waiting for slots on a TIP
    that is killed / failed. (Amareshwari Sriramadasu via yhemanth)

    MAPREDUCE-1476. Fix the M/R framework to not call commit for special
    tasks like job setup/cleanup and task cleanup.
    (Amareshwari Sriramadasu via yhemanth)

    HADOOP-6467.  Performance improvement for liststatus on directories in
    hadoop archives. (mahadev)

    HADOOP-6558. archive does not work with distcp -update. (nicholas via
    mahadev)

    HADOOP-6583. Captures authentication and authorization metrics. (ddas)

    MAPREDUCE-1316. Fixes a memory leak of TaskInProgress instances in
    the jobtracker. (Amar Kamat via yhemanth)

    MAPREDUCE-670. Creates ant target for 10 mins patch test build.
    (Jothi Padmanabhan via gkesavan)

    MAPREDUCE-1430. JobTracker should be able to renew delegation tokens
    for the jobs(boryas)

    HADOOP-6551, HDFS-986, MAPREDUCE-1503. Change API for tokens to throw
    exceptions instead of returning booleans. (omalley)

    HADOOP-6545. Changes the Key for the FileSystem to be UGI. (ddas)

    HADOOP-6572. Makes sure that SASL encryption and push to responder queue
    for the RPC response happens atomically. (Kan Zhang via ddas)

    HDFS-965. Split the HDFS TestDelegationToken into two tests, of which
    one proxy users and the other normal users. (jitendra via omalley)

    HADOOP-6560. HarFileSystem throws NPE for har://hdfs-/foo (nicholas via
    mahadev)

    MAPREDUCE-686. Move TestSpeculativeExecution.Fake* into a separate class
    so that it can be used by other tests. (Jothi Padmanabhan via sharad)

    MAPREDUCE-181. Fixes an issue in the use of the right config. (ddas)

    MAPREDUCE-1026. Fixes a bug in the backport. (ddas)

    HADOOP-6559. Makes the RPC client automatically re-login when the SASL
    connection setup fails. This is applicable to only keytab based logins.
    (ddas)

    HADOOP-2141. Backport changes made in the original JIRA to aid
    fast unit tests in Map/Reduce. (Amar Kamat via yhemanth)

    HADOOP-6382.  Import the mavenizable pom file structure and adjust
    the build targets and bin scripts. (gkesvan via ltucker)

    MAPREDUCE-1425. archive throws OutOfMemoryError (mahadev)

    MAPREDUCE-1399. The archive command shows a null error message. (nicholas)

    HADOOP-6552. Puts renewTGT=true and useTicketCache=true for the keytab
    kerberos options. (ddas)

    MAPREDUCE-1433. Adds delegation token for MapReduce (ddas)

    HADOOP-4359. Fixes a bug in the earlier backport. (ddas)

    HADOOP-6547, HDFS-949, MAPREDUCE-1470. Move Delegation token into Common
    so that we can use it for MapReduce also. It is a combined patch for
    common, hdfs and mr. (jitendra)

    HADOOP-6510,HDFS-935,MAPREDUCE-1464. Support for doAs to allow
    authenticated superuser to impersonate proxy users. It is a combined
    patch with compatible fixes in HDFS and MR. (jitendra)

    MAPREDUCE-1435. Fixes the way symlinks are handled when cleaning up
    work directory files. (Ravi Gummadi via yhemanth)

    MAPREDUCE-6419. Fixes a bug in the backported patch. (ddas)

    MAPREDUCE-1457. Fixes JobTracker to get the FileSystem object within
    getStagingAreaDir within a privileged block. Fixes Child.java to use the
    appropriate UGIs while getting the TaskUmbilicalProtocol proxy and while
    executing the task. Contributed by Jakob Homan. (ddas)

    MAPREDUCE-1440. Replace the long user name in MapReduce with the local
    name. (ddas)

    HADOOP-6419. Adds SASL based authentication to RPC. Also includes the
    MAPREDUCE-1335 and HDFS-933 patches. Contributed by Kan Zhang.
    (ddas)

    HADOOP-6538. Sets hadoop.security.authentication to simple by default.
    (ddas)

    HDFS-938.  Replace calls to UGI.getUserName() with
    UGI.getShortUserName()(boryas)

    HADOOP-6544. fix ivy settings to include JSON jackson.codehause.org
     libs for .20 (boryas)

    HDFS-907. Add tests for getBlockLocations and totalLoad metrics. (rphulari)

    HADOOP-6204. Implementing aspects development and fault injeciton
    framework for Hadoop (cos)

    MAPREDUCE-1432. Adds hooks in the jobtracker and tasktracker
    for loading the tokens in the user's ugi. This is required for
    the copying of files from the hdfs. (Devaraj Das vi boryas)

    MAPREDUCE-1383. Automates fetching of delegation tokens in File*Formats
    Distributed Cache and Distcp. Also, provides a config
    mapreduce.job.hdfs-servers that the jobs can populate with a comma
    separated list of namenodes. The job client automatically fetches
    delegation tokens from those namenodes.

    HADOOP-6337. Update FilterInitializer class to be more visible
    and take a conf for further development. (jhoman)

    HADOOP-6520. UGI should load tokens from the environment. (jitendra)

    HADOOP-6517, HADOOP-6518. Ability to add/get tokens from
    UserGroupInformation & Kerberos login in UGI should honor KRB5CCNAME
    (jitendra)

    HADOOP-6299. Reimplement the UserGroupInformation to use the OS
    specific and Kerberos JAAS login. (jhoman, ddas, oom)

    HADOOP-6524. Contrib tests are failing Clover'ed build. (cos)

    MAPREDUCE-842. Fixing a bug in the earlier version of the patch
    related to improper localization of the job token file.
    (Ravi Gummadi via yhemanth)

    HDFS-919. Create test to validate the BlocksVerified metric (Gary Murry
    via cos)

    MAPREDUCE-1186. Modified code in distributed cache to set
    permissions only on required set of localized paths.
    (Amareshwari Sriramadasu via yhemanth)

    HDFS-899. Delegation Token Implementation. (Jitendra Nath Pandey)

    MAPREDUCE-896. Enhance tasktracker to cleanup files that might have
    been created by user tasks with non-writable permissions.
    (Ravi Gummadi via yhemanth)

    HADOOP-5879. Read compression level and strategy from Configuration for
    gzip compression. (He Yongqiang via cdouglas)

    HADOOP-6161. Add get/setEnum methods to Configuration. (cdouglas)

    HADOOP-6382 Mavenize the build.xml targets and update the bin scripts
    in preparation for publishing POM files (giri kesavan via ltucker)

    HDFS-737. Add full path name of the file to the block information and
    summary of total number of files, blocks, live and deadnodes to
    metasave output. (Jitendra Nath Pandey via suresh)

    HADOOP-6577. Add hidden configuration option "ipc.server.max.response.size"
    to change the default 1 MB, the maximum size when large IPC handler
    response buffer is reset. (suresh)

    HADOOP-6521. Fix backward compatiblity issue with umask when applications
    use deprecated param dfs.umask in configuration or use
    FsPermission.setUMask(). (suresh)

    HDFS-737. Add full path name of the file to the block information and
    summary of total number of files, blocks, live and deadnodes to
    metasave output. (Jitendra Nath Pandey via suresh)

    HADOOP-6521. Fix backward compatiblity issue with umask when applications
    use deprecated param dfs.umask in configuration or use
    FsPermission.setUMask(). (suresh)

    MAPREDUCE-433. Use more reliable counters in TestReduceFetch.
    (Christopher Douglas via ddas)

    MAPREDUCE-744. Introduces the notion of a public distributed cache.
    (ddas)

    MAPREDUCE-1140. Fix DistributedCache to not decrement reference counts
    for unreferenced files in error conditions.
    (Amareshwari Sriramadasu via yhemanth)

    MAPREDUCE-1284. Fix fts_open() call in task-controller that was failing
    LinuxTaskController unit tests. (Ravi Gummadi via yhemanth)

    MAPREDUCE-1098. Fixed the distributed-cache to not do i/o while
    holding a global lock.
    (Amareshwari Sriramadasu via acmurthy)

    MAPREDUCE-1338. Introduces the notion of token cache using which
    tokens and secrets can be sent by the Job client to the JobTracker.
    (Boris Shkolnik)

    HADOOP-6495. Identifier should be serialized after the password is created
    In Token constructor. (Jitendra Nath Pandey)

    HADOOP-6506. Failing tests prevent the rest of test targets from
    execution. (cos)

    HADOOP-5457. Fix to continue to run builds even if contrib test fails.
    (gkesavan)

    MAPREDUCE-856. Setup secure permissions for distributed cache files.
    (Vinod Kumar Vavilapalli via yhemanth)

    MAPREDUCE-871. Fix ownership of Job/Task local files to have correct
    group ownership according to the egid of the tasktracker.
    (Vinod Kumar Vavilapalli via yhemanth)

    MAPREDUCE-476. Extend DistributedCache to work locally (LocalJobRunner).
    (Philip Zeyliger via tomwhite)

    MAPREDUCE-711. Removed Distributed Cache from Common, to move it under
    Map/Reduce. (Vinod Kumar Vavilapalli via yhemanth)

    MAPREDUCE-478. Allow map and reduce jvm parameters, environment
    variables and ulimit to be set separately. (acmurthy)

    MAPREDUCE-842. Setup secure permissions for localized job files,
    intermediate outputs and log files on tasktrackers.
    (Vinod Kumar Vavilapalli via yhemanth)

    MAPREDUCE-408. Fixes an assertion problem in TestKillSubProcesses.
    (Ravi Gummadi via ddas)

    HADOOP-4041. IsolationRunner does not work as documented.
    (Philip Zeyliger via tomwhite)

    MAPREDUCE-181. Changes the job submission process to be secure.
    (Devaraj Das)

    HADOOP-5737. Fixes a problem in the way the JobTracker used to talk to
    other daemons like the NameNode to get the job's files. Also adds APIs
    in the JobTracker to get the FileSystem objects as per the JobTracker's
    configuration. (Amar Kamat via ddas)

    HADOOP-5771. Implements unit tests for LinuxTaskController.
    (Sreekanth Ramakrishnan and Vinod Kumar Vavilapalli via yhemanth)

    HADOOP-4656, HDFS-685, MAPREDUCE-1083. Use the user-to-groups mapping
    service in the NameNode and JobTracker. Combined patch for these 3 jiras
    otherwise tests fail. (Jitendra Nath Pandey)

    MAPREDUCE-1250. Refactor job token to use a common token interface.
    (Jitendra Nath Pandey)

    MAPREDUCE-1026. Shuffle should be secure. (Jitendra Nath Pandey)

    HADOOP-4268. Permission checking in fsck. (Jitendra Nath Pandey)

    HADOOP-6415. Adding a common token interface for both job token and
    delegation token. (Jitendra Nath Pandey)

    HADOOP-6367, HDFS-764. Moving Access Token implementation from Common to
    HDFS. These two jiras must be committed together otherwise build will
    fail. (Jitendra Nath Pandey)

    HDFS-409. Add more access token tests
    (Jitendra Nath Pandey)

    HADOOP-6132. RPC client opens an extra connection for VersionedProtocol.
    (Jitendra Nath Pandey)

    HDFS-445. pread() fails when cached block locations are no longer valid.
    (Jitendra Nath Pandey)

    HDFS-195. Need to handle access token expiration when re-establishing the
    pipeline for dfs write. (Jitendra Nath Pandey)

    HADOOP-6176. Adding a couple private methods to AccessTokenHandler
    for testing purposes. (Jitendra Nath Pandey)

    HADOOP-5824. remove OP_READ_METADATA functionality from Datanode.
    (Jitendra Nath Pandey)

    HADOOP-4359. Access Token: Support for data access authorization
    checking on DataNodes. (Jitendra Nath Pandey)

    MAPREDUCE-1372. Fixed a ConcurrentModificationException in jobtracker.
    (Arun C Murthy via yhemanth)

    MAPREDUCE-1316. Fix jobs' retirement from the JobTracker to prevent memory
    leaks via stale references. (Amar Kamat via acmurthy)

    MAPREDUCE-1342. Fixed deadlock in global blacklisting of tasktrackers.
    (Amareshwari Sriramadasu via acmurthy)

    HADOOP-6460. Reinitializes buffers used for serializing responses in ipc
    server on exceeding maximum response size to free up Java heap. (suresh)

    MAPREDUCE-1100. Truncate user logs to prevent TaskTrackers' disks from
    filling up. (Vinod Kumar Vavilapalli via acmurthy)

    MAPREDUCE-1143. Fix running task counters to be updated correctly
    when speculative attempts are running for a TIP.
    (Rahul Kumar Singh via yhemanth)

    HADOOP-6151, 6281, 6285,  6441. Add HTML quoting of the parameters to all
    of the servlets to prevent XSS attacks. (omalley)

    MAPREDUCE-896. Fix bug in earlier implementation to prevent
    spurious logging in tasktracker logs for absent file paths.
    (Ravi Gummadi via yhemanth)

    MAPREDUCE-676. Fix Hadoop Vaidya to ensure it works for map-only jobs.
    (Suhas Gogate via acmurthy)

    HADOOP-5582. Fix Hadoop Vaidya to use new Counters in
    org.apache.hadoop.mapreduce package. (Suhas Gogate via acmurthy)

    HDFS-595.  umask settings in configuration may now use octal or
    symbolic instead of decimal.  Update HDFS tests as such.  (jghoman)

    MAPREDUCE-1068. Added a verbose error message when user specifies an
    incorrect -file parameter. (Amareshwari Sriramadasu via acmurthy)

    MAPREDUCE-1171. Allow the read-error notification in shuffle to be
    configurable. (Amareshwari Sriramadasu via acmurthy)

    MAPREDUCE-353. Allow shuffle read and connection timeouts to be
    configurable. (Amareshwari Sriramadasu via acmurthy)

    HDFS-781. Namenode metrics PendingDeletionBlocks is not decremented.
    (suresh)

    MAPREDUCE-1185. Redirect running job url to history url if job is already
    retired. (Amareshwari Sriramadasu and Sharad Agarwal via sharad)

    MAPREDUCE-754. Fix NPE in expiry thread when a TT is lost. (Amar Kamat
    via sharad)

    MAPREDUCE-896. Modify permissions for local files on tasktracker before
    deletion so they can be deleted cleanly. (Ravi Gummadi via yhemanth)

    HADOOP-5771. Implements unit tests for LinuxTaskController.
    (Sreekanth Ramakrishnan and Vinod Kumar Vavilapalli via yhemanth)

    MAPREDUCE-1124. Import Gridmix3 and Rumen. (cdouglas)

    MAPREDUCE-1063. Document gridmix benchmark. (cdouglas)

    HDFS-758. Changes to report status of decommissioining on the namenode web
    UI. (jitendra)

    HADOOP-6234. Add new option dfs.umaskmode to set umask in configuration
    to use octal or symbolic instead of decimal. (Jakob Homan via suresh)

    MAPREDUCE-1147. Add map output counters to new API. (Amar Kamat via
    cdouglas)

    MAPREDUCE-1182. Fix overflow in reduce causing allocations to exceed the
    configured threshold. (cdouglas)

    HADOOP-4933. Fixes a ConcurrentModificationException problem that shows up
    when the history viewer is accessed concurrently.
    (Amar Kamat via ddas)

    MAPREDUCE-1140. Fix DistributedCache to not decrement reference counts for
    unreferenced files in error conditions.
    (Amareshwari Sriramadasu via yhemanth)

    HADOOP-6203. FsShell rm/rmr error message indicates exceeding Trash quota
    and suggests using -skpTrash, when moving to trash fails.
    (Boris Shkolnik via suresh)

    HADOOP-5675. Do not launch a job if DistCp has no work to do. (Tsz Wo
    (Nicholas), SZE via cdouglas)

    HDFS-457. Better handling of volume failure in Data Node storage,
    This fix is a port from hdfs-0.22 to common-0.20 by Boris Shkolnik.
    Contributed by Erik Steffl

    HDFS-625. Fix NullPointerException thrown from ListPathServlet.
    Contributed by Suresh Srinivas.

    HADOOP-6343. Log unexpected throwable object caught in RPC.
    Contributed by Jitendra Nath Pandey

    MAPREDUCE-1186. Fixed DistributedCache to do a recursive chmod on just the
    per-cache directory, not all of mapred.local.dir.
    (Amareshwari Sriramadasu via acmurthy)

    MAPREDUCE-1231. Add an option to distcp to ignore checksums when used with
    the upgrade option.
    (Jothi Padmanabhan via yhemanth)

    MAPREDUCE-1219. Fixed JobTracker to not collect per-job metrics, thus
    easing load on it. (Amareshwari Sriramadasu via acmurthy)

    HDFS-761. Fix failure to process rename operation from edits log due to
    quota verification. (suresh)

    MAPREDUCE-1196. Fix FileOutputCommitter to use the deprecated cleanupJob
    api correctly. (acmurthy)

    HADOOP-6344.  rm and rmr immediately delete files rather than sending
    to trash, despite trash being enabled, if a user is over-quota. (jhoman)

    MAPREDUCE-1160. Reduce verbosity of log lines in some Map/Reduce classes
    to avoid filling up jobtracker logs on a busy cluster.
    (Ravi Gummadi and Hong Tang via yhemanth)

    HDFS-587. Add ability to run HDFS with MR test on non-default queue,
    also updated junit dependendcy from junit-3.8.1 to junit-4.5 (to make
    it possible to use Configured and Tool to process command line to
    be able to specify a queue). Contributed by Erik Steffl.

    MAPREDUCE-1158. Fix JT running maps and running reduces metrics.
    (sharad)

    MAPREDUCE-947. Fix bug in earlier implementation that was
    causing unit tests to fail.
    (Ravi Gummadi via yhemanth)

    MAPREDUCE-1062. Fix MRReliabilityTest to work with retired jobs
    (Contributed by Sreekanth Ramakrishnan)

    MAPREDUCE-1090. Modified log statement in TaskMemoryManagerThread to
    include task attempt id. (yhemanth)

    MAPREDUCE-1098. Fixed the distributed-cache to not do i/o while
    holding a global lock. (Amareshwari Sriramadasu via acmurthy)

    MAPREDUCE-1048. Add occupied/reserved slot usage summary on
    jobtracker UI. (Amareshwari Sriramadasu via sharad)

    MAPREDUCE-1103. Added more metrics to Jobtracker. (sharad)

    MAPREDUCE-947. Added commitJob and abortJob apis to OutputCommitter.
    Enhanced FileOutputCommitter to create a _SUCCESS file for successful
    jobs. (Amar Kamat & Jothi Padmanabhan via acmurthy)

    MAPREDUCE-1105. Remove max limit configuration in capacity scheduler in
    favor of max capacity percentage thus allowing the limit to go over
    queue capacity. (Rahul Kumar Singh via yhemanth)

    MAPREDUCE-1086. Setup Hadoop logging environment for tasks to point to
    task related parameters. (Ravi Gummadi via yhemanth)

    MAPREDUCE-739. Allow relative paths to be created inside archives.
    (mahadev)

    HADOOP-6097. Multiple bugs w/ Hadoop archives (mahadev)

    HADOOP-6231. Allow caching of filesystem instances to be disabled on a
    per-instance basis (ben slusky via mahadev)

    MAPREDUCE-826.  harchive doesn't use ToolRunner / harchive returns 0 even
    if the job fails with exception (koji via mahadev)

    HDFS-686. NullPointerException is thrown while merging edit log and
    image. (hairong)

    HDFS-709. Fix TestDFSShell failure due to rename bug introduced by
    HDFS-677. (suresh)

    HDFS-677. Rename failure when both source and destination quota exceeds
    results in deletion of source. (suresh)

    HADOOP-6284. Add a new parameter, HADOOP_JAVA_PLATFORM_OPTS, to
    hadoop-config.sh so that it allows setting java command options for
    JAVA_PLATFORM.  (Koji Noguchi via szetszwo)

    MAPREDUCE-732. Removed spurious log statements in the node
    blacklisting logic. (Sreekanth Ramakrishnan via yhemanth)

    MAPREDUCE-144. Includes dump of the process tree in task diagnostics when
    a task is killed due to exceeding memory limits.
    (Vinod Kumar Vavilapalli via yhemanth)

    MAPREDUCE-979. Fixed JobConf APIs related to memory parameters to
    return values of new configuration variables when deprecated
    variables are disabled. (Sreekanth Ramakrishnan via yhemanth)

    MAPREDUCE-277. Makes job history counters available on the job history
    viewers. (Jothi Padmanabhan via ddas)

    HADOOP-5625. Add operation duration to clienttrace. (Lei Xu
    via cdouglas)

    HADOOP-5222. Add offset to datanode clienttrace. (Lei Xu via cdouglas)

    HADOOP-6218. Adds a feature where TFile can be split by Record
    Sequence number. Contributed by Hong Tang and Raghu Angadi.

    MAPREDUCE-1088. Changed permissions on JobHistory files on local disk to
    0744. Contributed by Arun C. Murthy.

    HADOOP-6304. Use java.io.File.set{Readable|Writable|Executable} where
    possible in RawLocalFileSystem. Contributed by Arun C. Murthy.

    MAPREDUCE-270. Fix the tasktracker to optionally send an out-of-band
    heartbeat on task-completion for better job-latency. Contributed by
    Arun C. Murthy
    Configuration changes:
      add mapreduce.tasktracker.outofband.heartbeat

    MAPREDUCE-1030. Fix capacity-scheduler to assign a map and a reduce task
    per-heartbeat. Contributed by Rahuk K Singh.

    MAPREDUCE-1028. Fixed number of slots occupied by cleanup tasks to one
    irrespective of slot size for the job. Contributed by Ravi Gummadi.

    MAPREDUCE-964. Fixed start and finish times of TaskStatus to be
    consistent, thereby fixing inconsistencies in metering tasks.
    Contributed by Sreekanth Ramakrishnan.

    HADOOP-5976. Add a new command, classpath, to the hadoop
    script. Contributed by Owen O'Malley and Gary Murry

    HADOOP-5784. Makes the number of heartbeats that should arrive
    a second at the JobTracker configurable. Contributed by
    Amareshwari Sriramadasu.

    MAPREDUCE-945. Modifies MRBench and TestMapRed to use
    ToolRunner so that options such as queue name can be
    passed via command line. Contributed by Sreekanth Ramakrishnan.

    HADOOP:5420 Correct bug in earlier implementation
    by Arun C. Murthy

    HADOOP-5363 Add support for proxying connections to multiple
    clusters with different versions to hdfsproxy. Contributed
    by Zhiyong Zhang

    HADOOP-5780. Improve per block message prited by -metaSave
    in HDFS. (Raghu Angadi)

    HADOOP-6227. Fix Configuration to allow final parameters to be set
    to null and prevent them from being overridden. Contributed by
    Amareshwari Sriramadasu.

    MAPREDUCE-430  Added patch supplied by Amar Kamat to allow roll forward
    on branch to includ externally committed patch.

    MAPREDUCE-768. Provide an option to dump jobtracker configuration in
    JSON format to standard output. Contributed by V.V.Chaitanya

    MAPREDUCE-834 Correct an issue created by merging this issue with
    patch attached to external Jira.

    HADOOP-6184 Provide an API to dump Configuration in a JSON format.
    Contributed by V.V.Chaitanya Krishna.

    MAPREDUCE-745  Patch added for this issue to allow branch-0.20 to
    merge cleanly.

    MAPREDUCE:478 Allow map and reduce jvm parameters, environment
    variables and ulimit to be set separately.

    MAPREDUCE:682 Removes reservations on tasktrackers which are blacklisted.
    Contributed by Sreekanth Ramakrishnan.

    HADOOP:5420 Support killing of process groups in LinuxTaskController
    binary

    HADOOP-5488 Removes the pidfile management for the Task JVM from the
    framework and instead passes the PID back and forth between the
    TaskTracker and the Task processes. Contributed by Ravi Gummadi.

    MAPREDUCE:467 Provide ability to collect statistics about total tasks and
    succeeded tasks in different time windows.

    MAPREDUCE-817. Add a cache for retired jobs with minimal job
    info and provide a way to access history file url

    MAPREDUCE-814. Provide a way to configure completed job history
    files to be on HDFS.

    MAPREDUCE-838 Fixes a problem in the way commit of task outputs
    happens. The bug was that even if commit failed, the task would be
    declared as successful. Contributed by Amareshwari Sriramadasu.

    MAPREDUCE-809 Fix job-summary logs to correctly record final status of
    FAILED and KILLED jobs.

    MAPREDUCE-740 Log a job-summary at the end of a job, while
    allowing it to be configured to use a custom appender if desired.

    MAPREDUCE-771 Fixes a bug which delays normal jobs in favor of
    high-ram jobs.

    HADOOP-5420 Support setsid based kill in LinuxTaskController.

    MAPREDUCE-733 Fixes a bug that when a task tracker is killed ,
    it throws exception. Instead it should catch it and process it and
    allow the rest of the flow to go through

    MAPREDUCE-734 Fixes a bug which prevented hi ram jobs from being
    removed from the scheduler queue.

    MAPREDUCE-693  Fixes a bug that when a job is submitted and the
    JT is restarted (before job files have been written) and the job
    is killed after recovery, the conf files fail to be moved to the
    "done" subdirectory.

    MAPREDUCE-722 Fixes a bug where more slots are getting reserved
    for HiRAM job tasks than required.

    MAPREDUCE-683 TestJobTrackerRestart failed because of stale
    filemanager cache (which was created once per jvm). This patch makes
    sure that the filemanager is inited upon every JobHistory.init()
    and hence upon every restart. Note that this wont happen in production
    as upon a restart the new jobtracker will start in a new jvm and
    hence a new cache will be created.

    MAPREDUCE-709 Fixes a bug where node health check script does
    not display the correct message on timeout.

    MAPREDUCE-708 Fixes a bug where node health check script does
    not refresh the "reason for blacklisting".

    MAPREDUCE-522 Rewrote TestQueueCapacities to make it simpler
    and avoid timeout errors.

    MAPREDUCE-532 Provided ability in the capacity scheduler to
    limit the number of slots that can be concurrently used per queue
    at any given time.

    MAPREDUCE-211 Provides ability to run a health check script on
    the tasktracker nodes and blacklist nodes if they are unhealthy.
    Contributed by Sreekanth Ramakrishnan.

    MAPREDUCE-516 Remove .orig file included by mistake.

    MAPREDUCE-416 Moves the history file to a "done" folder whenever
    a job completes.

    HADOOP-5980 Previously, task spawned off by LinuxTaskController
    didn't get LD_LIBRARY_PATH in their environment. The tasks will now
    get same LD_LIBRARY_PATH value as when spawned off by
    DefaultTaskController.

    HADOOP-5981 This issue completes the feature mentioned in
    HADOOP-2838. HADOOP-2838 provided a way to set env variables in
    child process. This issue provides a way to inherit tt's env variables
    and append or reset it. So now X=$X:y will inherit X (if there) and
    append y to it.

    HADOOP-5419  This issue is to provide an improvement on the
    existing M/R framework to let users know which queues they have
    access to, and for what operations. One use case for this would
    that currently there is no easy way to know if the user has access
    to submit jobs to a queue, until it fails with an access control
    exception.

    HADOOP-5420 Support setsid based kill in LinuxTaskController.

    HADOOP-5643 Added the functionality to refresh jobtrackers node
    list via command line (bin/hadoop mradmin -refreshNodes). The command
    should be run as the jobtracker owner (jobtracker process owner)
    or from a super group (mapred.permissions.supergroup).

    HADOOP-2838 Now the users can set environment variables using
    mapred.child.env. They can do the following X=Y : set X to Y X=$X:Y
    : Append Y to X (which should be taken from the tasktracker)

    HADOOP-5818. Revert the renaming from FSNamesystem.checkSuperuserPrivilege
    to checkAccess by HADOOP-5643.  (Amar Kamat via szetszwo)

    HADOOP-5801. Fixes the problem: If the hosts file is changed across restart
    then it should be refreshed upon recovery so that the excluded hosts are
    lost and the maps are re-executed. (Amar Kamat via ddas)

    HADOOP-5643. HADOOP-5643. Adds a way to decommission TaskTrackers
    while the JobTracker is running. (Amar Kamat via ddas)

    HADOOP-5419. Provide a facility to query the Queue ACLs for the
    current user.  (Rahul Kumar Singh via yhemanth)

    HADOOP-5733. Add map/reduce slot capacity and blacklisted capacity to
    JobTracker metrics. (Sreekanth Ramakrishnan via cdouglas)

    HADOOP-5738. Split "waiting_tasks" JobTracker metric into waiting maps and
    waiting reduces. (Sreekanth Ramakrishnan via cdouglas)

    HADOOP-4842. Streaming now allows specifiying a command for the combiner.
    (Amareshwari Sriramadasu via ddas)

    HADOOP-4490. Provide ability to run tasks as job owners.
    (Sreekanth Ramakrishnan via yhemanth)

    HADOOP-5442. Paginate jobhistory display and added some search
    capabilities. (Amar Kamat via acmurthy)

    HADOOP-3327. Improves handling of READ_TIMEOUT during map output copying.
    (Amareshwari Sriramadasu via ddas)

    HADOOP-5113. Fixed logcondense to remove files for usernames
    beginning with characters specified in the -l option.
    (Peeyush Bishnoi via yhemanth)

    HADOOP-2898. Provide an option to specify a port range for
    Hadoop services provisioned by HOD.
    (Peeyush Bishnoi via yhemanth)

    HADOOP-4930. Implement a Linux native executable that can be used to
    launch tasks as users. (Sreekanth Ramakrishnan via yhemanth)

Release 0.20.3 - Unreleased

  IMPROVEMENTS

  BUG FIXES

    HDFS-955. New implementation of saveNamespace() to avoid loss of edits
    when name-node fails during saving. (shv)

Release 0.20.2 - 2010-2-16

  BUG FIXES

    MAPREDUCE-112. Add counters for reduce input, output records to the new API.
    (Jothi Padmanabhan via cdouglas)

    HADOOP-6498. IPC client bug may cause rpc call hang. (Ruyue Ma and hairong
    via hairong)

    HDFS-927. DFSInputStream retries too many times for new block locations
    (Todd Lipcon via Stack)

    HDFS-793. DataNode should first receive the whole packet ack message
    before it constructs and sends its own ack message for the packet.
    (hairong)

    HDFS-723. Fix deadlock in DFSClient#DFSOutputStream. (hairong)

    HDFS-732. DFSClient.DFSOutputStream.close() should throw an exception if
    the stream cannot be closed successfully.  (szetszwo)

  IMPROVEMENTS

    HDFS-187. Initialize secondary namenode http address in TestStartup.
    (Todd Lipcon via szetszwo)

    HDFS-185. Disallow chown, chgrp, chmod, setQuota, and setSpaceQuota when
    name-node is in safemode. (Ravi Phulari via shv)

    HADOOP-5611. Fix C++ libraries to build on Debian Lenny. (Todd Lipcon
    via tomwhite)

    HADOOP-5612. Some c++ scripts are not chmodded before ant execution.
    (Todd Lipcon via tomwhite)

    HDFS-579. Fix DfsTask to follow the semantics of 0.19, regarding non-zero
    return values as failures. (Christian Kunz via cdouglas)

    HDFS-596. Fix memory leak in hdfsFreeFileInfo() for libhdfs.
    (Zhang Bingjun via dhruba)

    MAPREDUCE-1070. Prevent a deadlock in the fair scheduler servlet.
    (Todd Lipcon via cdouglas)

    HADOOP-5623. Ensure streaming status messages aren't overwritten. (Rick
    Cox & Ravi Gummadi via tomwhite)

    MAPREDUCE-1163. Remove unused, hard-coded paths from libhdfs. (Allen
    Wittenauer via cdouglas)

    HADOOP-6315. Avoid incorrect use of BuiltInflater/BuiltInDeflater in
    GzipCodec. (Aaron Kimball via cdouglas)

    HADOOP-6269. Fix threading issue with defaultResource in Configuration.
    (Sreekanth Ramakrishnan via cdouglas)

    HADOOP-5759. Fix for  IllegalArgumentException when CombineFileInputFormat
    is used as job InputFormat. (Amareshwari Sriramadasu via zshao)

Release 0.20.1 - 2009-09-01

  INCOMPATIBLE CHANGES

    HADOOP-5726. Remove pre-emption from capacity scheduler code base.
    (Rahul Kumar Singh via yhemanth)

    HADOOP-5881. Simplify memory monitoring and scheduling related
    configuration. (Vinod Kumar Vavilapalli via yhemanth)

  NEW FEATURES

    HADOOP-6080. Introduce -skipTrash option to rm and rmr.
    (Jakob Homan via shv)

    HADOOP-3315. Add a new, binary file foramt, TFile. (Hong Tang via cdouglas)

  IMPROVEMENTS

    HADOOP-5711. Change Namenode file close log to info. (szetszwo)

    HADOOP-5736. Update the capacity scheduler documentation for features
    like memory based scheduling, job initialization and removal of pre-emption.
    (Sreekanth Ramakrishnan via yhemanth)

    HADOOP-4674. Fix fs help messages for -test, -text, -tail, -stat
    and -touchz options.  (Ravi Phulari via szetszwo)

    HADOOP-4372. Improves the way history filenames are obtained and manipulated.
    (Amar Kamat via ddas)

    HADOOP-5897. Add name-node metrics to capture java heap usage.
    (Suresh Srinivas via shv)

    HDFS-438. Improve help message for space quota command. (Raghu Angadi)

    MAPREDUCE-767. Remove the dependence on the CLI 2.0 snapshot.
    (Amar Kamat via ddas)

  OPTIMIZATIONS

  BUG FIXES

    HADOOP-5691. Makes org.apache.hadoop.mapreduce.Reducer concrete class
    instead of abstract. (Amareshwari Sriramadasu via sharad)

    HADOOP-5646. Fixes a problem in TestQueueCapacities.
    (Vinod Kumar Vavilapalli via ddas)

    HADOOP-5655. TestMRServerPorts fails on java.net.BindException. (Devaraj
    Das via hairong)

    HADOOP-5654. TestReplicationPolicy.<init> fails on java.net.BindException.
    (hairong)

    HADOOP-5688. Fix HftpFileSystem checksum path construction. (Tsz Wo
    (Nicholas) Sze via cdouglas)

    HADOOP-5213. Fix Null pointer exception caused when bzip2compression
    was used and user closed a output stream without writing any data.
    (Zheng Shao via dhruba)

    HADOOP-5718. Remove the check for the default queue in capacity scheduler.
    (Sreekanth Ramakrishnan via yhemanth)

    HADOOP-5719. Remove jobs that failed initialization from the waiting queue
    in the capacity scheduler. (Sreekanth Ramakrishnan via yhemanth)

    HADOOP-4744. Attaching another fix to the jetty port issue. The TaskTracker
    kills itself if it ever discovers that the port to which jetty is actually
    bound is invalid (-1). (ddas)

    HADOOP-5349. Fixes a problem in LocalDirAllocator to check for the return
    path value that is returned for the case where the file we want to write
    is of an unknown size. (Vinod Kumar Vavilapalli via ddas)

    HADOOP-5636. Prevents a job from going to RUNNING state after it has been
    KILLED (this used to happen when the SetupTask would come back with a
    success after the job has been killed). (Amar Kamat via ddas)

    HADOOP-5641. Fix a NullPointerException in capacity scheduler's memory
    based scheduling code when jobs get retired. (yhemanth)

    HADOOP-5828. Use absolute path for mapred.local.dir of JobTracker in
    MiniMRCluster. (yhemanth)

    HADOOP-4981. Fix capacity scheduler to schedule speculative tasks
    correctly in the presence of High RAM jobs.
    (Sreekanth Ramakrishnan via yhemanth)

    HADOOP-5210. Solves a problem in the progress report of the reduce task.
    (Ravi Gummadi via ddas)

    HADOOP-5850. Fixes a problem to do with not being able to jobs with
    0 maps/reduces. (Vinod K V via ddas)

    HADOOP-5728. Fixed FSEditLog.printStatistics IndexOutOfBoundsException.
    (Wang Xu via johan)

    HADOOP-4626. Correct the API links in hdfs forrest doc so that they
    point to the same version of hadoop.  (szetszwo)

    HADOOP-5883. Fixed tasktracker memory monitoring to account for
    momentary spurts in memory usage due to java's fork() model.
    (yhemanth)

    HADOOP-5539. Fixes a problem to do with not preserving intermediate
    output compression for merged data.
    (Jothi Padmanabhan and Billy Pearson via ddas)

    HADOOP-5932. Fixes a problem in capacity scheduler in computing
    available memory on a tasktracker.
    (Vinod Kumar Vavilapalli via yhemanth)

    HADOOP-5648. Fixes a build issue in not being able to generate gridmix.jar
    in hadoop binary tarball. (Giridharan Kesavan via gkesavan)

    HADOOP-5908. Fixes a problem to do with ArithmeticException in the
    JobTracker when there are jobs with 0 maps. (Amar Kamat via ddas)

    HADOOP-5924. Fixes a corner case problem to do with job recovery with
    empty history files. Also, after a JT restart, sends KillTaskAction to
    tasks that report back but the corresponding job hasn't been initialized
    yet. (Amar Kamat via ddas)

    HADOOP-5882. Fixes a reducer progress update problem for new mapreduce
    api. (Amareshwari Sriramadasu via sharad)

    HADOOP-5746. Fixes a corner case problem in Streaming, where if an
    exception happens in MROutputThread after the last call to the map/reduce
    method, the exception goes undetected. (Amar Kamat via ddas)

    HADOOP-5884. Fixes accounting in capacity scheduler so that high RAM jobs
    take more slots. (Vinod Kumar Vavilapalli via yhemanth)

    HADOOP-5937. Correct a safemode message in FSNamesystem.  (Ravi Phulari
    via szetszwo)

    HADOOP-5869. Fix bug in assignment of setup / cleanup task that was
    causing TestQueueCapacities to fail.
    (Sreekanth Ramakrishnan via yhemanth)

    HADOOP-5921. Fixes a problem in the JobTracker where it sometimes never
    used to come up due to a system file creation on JobTracker's system-dir
    failing. This problem would sometimes show up only when the FS for the
    system-dir (usually HDFS) is started at nearly the same time as the
    JobTracker. (Amar Kamat via ddas)

    HADOOP-5920. Fixes a testcase failure for TestJobHistory.
    (Amar Kamat via ddas)

    HDFS-26. Better error message to users when commands fail because of
    lack of quota. Allow quota to be set even if the limit is lower than
    current consumption. (Boris Shkolnik via rangadi)

    MAPREDUCE-2. Fixes a bug in KeyFieldBasedPartitioner in handling empty
    keys. (Amar Kamat via sharad)

    MAPREDUCE-130. Delete the jobconf copy from the log directory of the
    JobTracker when the job is retired. (Amar Kamat via sharad)

    MAPREDUCE-657. Fix hardcoded filesystem problem in CompletedJobStatusStore.
    (Amar Kamat via sharad)

    MAPREDUCE-179. Update progress in new RecordReaders. (cdouglas)

    MAPREDUCE-124. Fix a bug in failure handling of abort task of
    OutputCommiter. (Amareshwari Sriramadasu via sharad)

    HADOOP-6139. Fix the FsShell help messages for rm and rmr.  (Jakob Homan
    via szetszwo)

    HADOOP-6141. Fix a few bugs in 0.20 test-patch.sh.  (Hong Tang via
    szetszwo)

    HADOOP-6145. Fix FsShell rm/rmr error messages when there is a FNFE.
    (Jakob Homan via szetszwo)

    MAPREDUCE-565. Fix partitioner to work with new API. (Owen O'Malley via
    cdouglas)

    MAPREDUCE-465. Fix a bug in MultithreadedMapRunner. (Amareshwari
    Sriramadasu via sharad)

    MAPREDUCE-18. Puts some checks to detect cases where jetty serves up
    incorrect output during shuffle. (Ravi Gummadi via ddas)

    MAPREDUCE-735. Fixes a problem in the KeyFieldHelper to do with
    the end index for some inputs (Amar Kamat via ddas)

    HADOOP-6150. Users should be able to instantiate comparator using TFile
    API. (Hong Tang via rangadi)

    MAPREDUCE-383. Fix a bug in Pipes combiner due to bytes count not
    getting reset after the spill. (Christian Kunz via sharad)

    MAPREDUCE-40. Keep memory management backwards compatible for job
    configuration parameters and limits. (Rahul Kumar Singh via yhemanth)

    MAPREDUCE-796. Fixes a ClassCastException in an exception log in
    MultiThreadedMapRunner. (Amar Kamat via ddas)

    MAPREDUCE-838. Fixes a problem in the way commit of task outputs
    happens. The bug was that even if commit failed, the task would
    be declared as successful. (Amareshwari Sriramadasu via ddas)

    MAPREDUCE-805. Fixes some deadlocks in the JobTracker due to the fact
    the JobTracker lock hierarchy wasn't maintained in some JobInProgress
    method calls. (Amar Kamat via ddas)

    HDFS-167. Fix a bug in DFSClient that caused infinite retries on write.
    (Bill Zeller via szetszwo)

    HDFS-527. Remove unnecessary DFSClient constructors.  (szetszwo)

    MAPREDUCE-832. Reduce number of warning messages printed when
    deprecated memory variables are used. (Rahul Kumar Singh via yhemanth)

    MAPREDUCE-745. Fixes a testcase problem to do with generation of JobTracker
    IDs. (Amar Kamat via ddas)

    MAPREDUCE-834. Enables memory management on tasktrackers when old
    memory management parameters are used in configuration.
    (Sreekanth Ramakrishnan via yhemanth)

    MAPREDUCE-818. Fixes Counters#getGroup API. (Amareshwari Sriramadasu
    via sharad)

    MAPREDUCE-807. Handles the AccessControlException during the deletion of
    mapred.system.dir in the JobTracker. The JobTracker will bail out if it
    encounters such an exception. (Amar Kamat via ddas)

    HADOOP-6213. Remove commons dependency on commons-cli2. (Amar Kamat via
    sharad)

    MAPREDUCE-430. Fix a bug related to task getting stuck in case of
    OOM error. (Amar Kamat via ddas)

    HADOOP-6215. fix GenericOptionParser to deal with -D with '=' in the
    value. (Amar Kamat via sharad)

    MAPREDUCE-421. Fix Pipes to use returned system exit code.
    (Christian Kunz via omalley)

    HDFS-525. The SimpleDateFormat object in ListPathsServlet is not thread
    safe. (Suresh Srinivas and cdouglas)

    MAPREDUCE-911. Fix a bug in TestTaskFail related to speculative
    execution. (Amareshwari Sriramadasu via sharad)

    MAPREDUCE-687. Fix an assertion in TestMiniMRMapRedDebugScript.
    (Amareshwari Sriramadasu via sharad)

    MAPREDUCE-924. Fixes the TestPipes testcase to use Tool.
    (Amareshwari Sriramadasu via sharad)

Release 0.20.0 - 2009-04-15

  INCOMPATIBLE CHANGES

    HADOOP-4210. Fix findbugs warnings for equals implementations of mapred ID
    classes. Removed public, static ID::read and ID::forName; made ID an
    abstract class. (Suresh Srinivas via cdouglas)

    HADOOP-4253. Fix various warnings generated by findbugs.
    Following deprecated methods in RawLocalFileSystem are removed:
  	  public String getName()
  	  public void lock(Path p, boolean shared)
  	  public void release(Path p)
    (Suresh Srinivas via johan)

    HADOOP-4618. Move http server from FSNamesystem into NameNode.
    FSNamesystem.getNameNodeInfoPort() is removed.
    FSNamesystem.getDFSNameNodeMachine() and FSNamesystem.getDFSNameNodePort()
      replaced by FSNamesystem.getDFSNameNodeAddress().
    NameNode(bindAddress, conf) is removed.
    (shv)

    HADOOP-4567. GetFileBlockLocations returns the NetworkTopology
    information of the machines where the blocks reside. (dhruba)

    HADOOP-4435. The JobTracker WebUI displays the amount of heap memory
    in use. (dhruba)

    HADOOP-4628. Move Hive into a standalone subproject. (omalley)

    HADOOP-4188. Removes task's dependency on concrete filesystems.
    (Sharad Agarwal via ddas)

    HADOOP-1650. Upgrade to Jetty 6. (cdouglas)

    HADOOP-3986. Remove static Configuration from JobClient. (Amareshwari
    Sriramadasu via cdouglas)
      JobClient::setCommandLineConfig is removed
      JobClient::getCommandLineConfig is removed
      JobShell, TestJobShell classes are removed

    HADOOP-4422. S3 file systems should not create bucket.
    (David Phillips via tomwhite)

    HADOOP-4035. Support memory based scheduling in capacity scheduler.
    (Vinod Kumar Vavilapalli via yhemanth)

    HADOOP-3497. Fix bug in overly restrictive file globbing with a
    PathFilter. (tomwhite)

    HADOOP-4445. Replace running task counts with running task
    percentage in capacity scheduler UI. (Sreekanth Ramakrishnan via
    yhemanth)

    HADOOP-4631. Splits the configuration into three parts - one for core,
    one for mapred and the last one for HDFS. (Sharad Agarwal via cdouglas)

    HADOOP-3344. Fix libhdfs build to use autoconf and build the same
    architecture (32 vs 64 bit) of the JVM running Ant.  The libraries for
    pipes, utils, and libhdfs are now all in c++/<os_osarch_jvmdatamodel>/lib.
    (Giridharan Kesavan via nigel)

    HADOOP-4874. Remove LZO codec because of licensing issues. (omalley)

    HADOOP-4970. The full path name of a file is preserved inside Trash.
    (Prasad Chakka via dhruba)

    HADOOP-4103. NameNode keeps a count of missing blocks. It warns on
    WebUI if there are such blocks. '-report' and '-metaSave' have extra
    info to track such blocks. (Raghu Angadi)

    HADOOP-4783. Change permissions on history files on the jobtracker
    to be only group readable instead of world readable.
    (Amareshwari Sriramadasu via yhemanth)

    HADOOP-5531. Removed Chukwa from Hadoop 0.20.0. (nigel)

  NEW FEATURES

    HADOOP-4575. Add a proxy service for relaying HsftpFileSystem requests.
    Includes client authentication via user certificates and config-based
    access control. (Kan Zhang via cdouglas)

    HADOOP-4661. Add DistCh, a new tool for distributed ch{mod,own,grp}.
    (szetszwo)

    HADOOP-4709. Add several new features and bug fixes to Chukwa.
      Added Hadoop Infrastructure Care Center (UI for visualize data collected
                                               by Chukwa)
      Added FileAdaptor for streaming small file in one chunk
      Added compression to archive and demux output
      Added unit tests and validation for agent, collector, and demux map
        reduce job
      Added database loader for loading demux output (sequence file) to jdbc
        connected database
      Added algorithm to distribute collector load more evenly
    (Jerome Boulon, Eric Yang, Andy Konwinski, Ariel Rabkin via cdouglas)

    HADOOP-4179. Add Vaidya tool to analyze map/reduce job logs for performanc
    problems. (Suhas Gogate via omalley)

    HADOOP-4029. Add NameNode storage information to the dfshealth page and
    move DataNode information to a separated page. (Boris Shkolnik via
    szetszwo)

    HADOOP-4348. Add service-level authorization for Hadoop. (acmurthy)

    HADOOP-4826. Introduce admin command saveNamespace. (shv)

    HADOOP-3063  BloomMapFile - fail-fast version of MapFile for sparsely
    populated key space (Andrzej Bialecki via stack)

    HADOOP-1230. Add new map/reduce API and deprecate the old one. Generally,
    the old code should work without problem. The new api is in
    org.apache.hadoop.mapreduce and the old classes in org.apache.hadoop.mapred
    are deprecated. Differences in the new API:
      1. All of the methods take Context objects that allow us to add new
         methods without breaking compatability.
      2. Mapper and Reducer now have a "run" method that is called once and
         contains the control loop for the task, which lets applications
         replace it.
      3. Mapper and Reducer by default are Identity Mapper and Reducer.
      4. The FileOutputFormats use part-r-00000 for the output of reduce 0 and
         part-m-00000 for the output of map 0.
      5. The reduce grouping comparator now uses the raw compare instead of
         object compare.
      6. The number of maps in FileInputFormat is controlled by min and max
         split size rather than min size and the desired number of maps.
      (omalley)

    HADOOP-3305.  Use Ivy to manage dependencies.  (Giridharan Kesavan
    and Steve Loughran via cutting)

  IMPROVEMENTS

    HADOOP-4565. Added CombineFileInputFormat to use data locality information
    to create splits. (dhruba via zshao)

    HADOOP-4749. Added a new counter REDUCE_INPUT_BYTES. (Yongqiang He via
    zshao)

    HADOOP-4234. Fix KFS "glue" layer to allow applications to interface
    with multiple KFS metaservers. (Sriram Rao via lohit)

    HADOOP-4245. Update to latest version of KFS "glue" library jar.
    (Sriram Rao via lohit)

    HADOOP-4244. Change test-patch.sh to check Eclipse classpath no matter
    it is run by Hudson or not. (szetszwo)

    HADOOP-3180. Add name of missing class to WritableName.getClass
    IOException. (Pete Wyckoff via omalley)

    HADOOP-4178. Make the capacity scheduler's default values configurable.
    (Sreekanth Ramakrishnan via omalley)

    HADOOP-4262. Generate better error message when client exception has null
    message. (stevel via omalley)

    HADOOP-4226. Refactor and document LineReader to make it more readily
    understandable. (Yuri Pradkin via cdouglas)

    HADOOP-4238. When listing jobs, if scheduling information isn't available
    print NA instead of empty output. (Sreekanth Ramakrishnan via johan)

    HADOOP-4284. Support filters that apply to all requests, or global filters,
    to HttpServer. (Kan Zhang via cdouglas)

    HADOOP-4276. Improve the hashing functions and deserialization of the
    mapred ID classes. (omalley)

    HADOOP-4485. Add a compile-native ant task, as a shorthand. (enis)

    HADOOP-4454. Allow # comments in slaves file. (Rama Ramasamy via omalley)

    HADOOP-3461. Remove hdfs.StringBytesWritable. (szetszwo)

    HADOOP-4437. Use Halton sequence instead of java.util.Random in
    PiEstimator. (szetszwo)

    HADOOP-4572. Change INode and its sub-classes to package private.
    (szetszwo)

    HADOOP-4187. Does a runtime lookup for JobConf/JobConfigurable, and if
    found, invokes the appropriate configure method. (Sharad Agarwal via ddas)

    HADOOP-4453. Improve ssl configuration and handling in HsftpFileSystem,
    particularly when used with DistCp. (Kan Zhang via cdouglas)

    HADOOP-4583. Several code optimizations in HDFS.  (Suresh Srinivas via
    szetszwo)

    HADOOP-3923. Remove org.apache.hadoop.mapred.StatusHttpServer.  (szetszwo)

    HADOOP-4622. Explicitly specify interpretor for non-native
    pipes binaries. (Fredrik Hedberg via johan)

    HADOOP-4505. Add a unit test to test faulty setup task and cleanup
    task killing the job. (Amareshwari Sriramadasu via johan)

    HADOOP-4608. Don't print a stack trace when the example driver gets an
    unknown program to run. (Edward Yoon via omalley)

    HADOOP-4645. Package HdfsProxy contrib project without the extra level
    of directories. (Kan Zhang via omalley)

    HADOOP-4126. Allow access to HDFS web UI on EC2 (tomwhite via omalley)

    HADOOP-4612. Removes RunJar's dependency on JobClient.
    (Sharad Agarwal via ddas)

    HADOOP-4185. Adds setVerifyChecksum() method to FileSystem.
    (Sharad Agarwal via ddas)

    HADOOP-4523. Prevent too many tasks scheduled on a node from bringing
    it down by monitoring for cumulative memory usage across tasks.
    (Vinod Kumar Vavilapalli via yhemanth)

    HADOOP-4640. Adds an input format that can split lzo compressed
    text files. (johan)

    HADOOP-4666. Launch reduces only after a few maps have run in the
    Fair Scheduler. (Matei Zaharia via johan)

    HADOOP-4339. Remove redundant calls from FileSystem/FsShell when
    generating/processing ContentSummary. (David Phillips via cdouglas)

    HADOOP-2774. Add counters tracking records spilled to disk in MapTask and
    ReduceTask. (Ravi Gummadi via cdouglas)

    HADOOP-4513. Initialize jobs asynchronously in the capacity scheduler.
    (Sreekanth Ramakrishnan via yhemanth)

    HADOOP-4649. Improve abstraction for spill indices. (cdouglas)

    HADOOP-3770. Add gridmix2, an iteration on the gridmix benchmark. (Runping
    Qi via cdouglas)

    HADOOP-4708. Add support for dfsadmin commands in TestCLI. (Boris Shkolnik
    via cdouglas)

    HADOOP-4758. Add a splitter for metrics contexts to support more than one
    type of collector. (cdouglas)

    HADOOP-4722. Add tests for dfsadmin quota error messages. (Boris Shkolnik
    via cdouglas)

    HADOOP-4690.  fuse-dfs - create source file/function + utils + config +
    main source files. (pete wyckoff via mahadev)

    HADOOP-3750. Fix and enforce module dependencies. (Sharad Agarwal via
    tomwhite)

    HADOOP-4747. Speed up FsShell::ls by removing redundant calls to the
    filesystem. (David Phillips via cdouglas)

    HADOOP-4305. Improves the blacklisting strategy, whereby, tasktrackers
    that are blacklisted are not given tasks to run from other jobs, subject
    to the following conditions (all must be met):
    1) The TaskTracker has been blacklisted by at least 4 jobs (configurable)
    2) The TaskTracker has been blacklisted 50% more number of times than
       the average (configurable)
    3) The cluster has less than 50% trackers blacklisted
    Once in 24 hours, a TaskTracker blacklisted for all jobs is given a chance.
    Restarting the TaskTracker moves it out of the blacklist.
    (Amareshwari Sriramadasu via ddas)

    HADOOP-4688. Modify the MiniMRDFSSort unit test to spill multiple times,
    exercising the map-side merge code. (cdouglas)

    HADOOP-4737. Adds the KILLED notification when jobs get killed.
    (Amareshwari Sriramadasu via ddas)

    HADOOP-4728. Add a test exercising different namenode configurations.
    (Boris Shkolnik via cdouglas)

    HADOOP-4807. Adds JobClient commands to get the active/blacklisted tracker
    names. Also adds commands to display running/completed task attempt IDs.
    (ddas)

    HADOOP-4699. Remove checksum validation from map output servlet. (cdouglas)

    HADOOP-4838. Added a registry to automate metrics and mbeans management.
    (Sanjay Radia via acmurthy)

    HADOOP-3136. Fixed the default scheduler to assign multiple tasks to each
    tasktracker per heartbeat, when feasible. To ensure locality isn't hurt
    too badly, the scheudler will not assign more than one off-switch task per
    heartbeat. The heartbeat interval is also halved since the task-tracker is
    fixed to no longer send out heartbeats on each task completion. A
    slow-start for scheduling reduces is introduced to ensure that reduces
    aren't started till sufficient number of maps are done, else reduces of
    jobs whose maps aren't scheduled might swamp the cluster.
    Configuration changes to mapred-default.xml:
      add mapred.reduce.slowstart.completed.maps
    (acmurthy)

    HADOOP-4545. Add example and test case of secondary sort for the reduce.
    (omalley)

    HADOOP-4753. Refactor gridmix2 to reduce code duplication. (cdouglas)

    HADOOP-4909. Fix Javadoc and make some of the API more consistent in their
    use of the JobContext instead of Configuration. (omalley)

    HADOOP-4830. Add end-to-end test cases for testing queue capacities.
    (Vinod Kumar Vavilapalli via yhemanth)

    HADOOP-4980. Improve code layout of capacity scheduler to make it
    easier to fix some blocker bugs. (Vivek Ratan via yhemanth)

    HADOOP-4916. Make user/location of Chukwa installation configurable by an
    external properties file. (Eric Yang via cdouglas)

    HADOOP-4950. Make the CompressorStream, DecompressorStream,
    BlockCompressorStream, and BlockDecompressorStream public to facilitate
    non-Hadoop codecs. (omalley)

    HADOOP-4843. Collect job history and configuration in Chukwa. (Eric Yang
    via cdouglas)

    HADOOP-5030. Build Chukwa RPM to install into configured directory. (Eric
    Yang via cdouglas)

    HADOOP-4828. Updates documents to do with configuration (HADOOP-4631).
    (Sharad Agarwal via ddas)

    HADOOP-4939. Adds a test that would inject random failures for tasks in
    large jobs and would also inject TaskTracker failures. (ddas)

    HADOOP-4920.  Stop storing Forrest output in Subversion. (cutting)

    HADOOP-4944. A configuration file can include other configuration
    files. (Rama Ramasamy via dhruba)

    HADOOP-4804. Provide Forrest documentation for the Fair Scheduler.
    (Sreekanth Ramakrishnan via yhemanth)

    HADOOP-5248. A testcase that checks for the existence of job directory
    after the job completes. Fails if it exists. (ddas)

    HADOOP-4664. Introduces multiple job initialization threads, where the
    number of threads are configurable via mapred.jobinit.threads.
    (Matei Zaharia and Jothi Padmanabhan via ddas)

    HADOOP-4191. Adds a testcase for JobHistory. (Ravi Gummadi via ddas)

    HADOOP-5466. Change documenation CSS style for headers and code. (Corinne
    Chandel via szetszwo)

    HADOOP-5275. Add ivy directory and files to built tar.
    (Giridharan Kesavan via nigel)

    HADOOP-5468. Add sub-menus to forrest documentation and make some minor
    edits.  (Corinne Chandel via szetszwo)

    HADOOP-5437. Fix TestMiniMRDFSSort to properly test jvm-reuse. (omalley)

    HADOOP-5521. Removes dependency of TestJobInProgress on RESTART_COUNT
    JobHistory tag. (Ravi Gummadi via ddas)

    HADOOP-5714. Add a metric for NameNode getFileInfo operation. (Jakob Homan
    via szetszwo)

  OPTIMIZATIONS

    HADOOP-3293. Fixes FileInputFormat to do provide locations for splits
    based on the rack/host that has the most number of bytes.
    (Jothi Padmanabhan via ddas)

    HADOOP-4683. Fixes Reduce shuffle scheduler to invoke
    getMapCompletionEvents in a separate thread. (Jothi Padmanabhan
    via ddas)

  BUG FIXES

    HADOOP-5379. CBZip2InputStream to throw IOException on data crc error.
    (Rodrigo Schmidt via zshao)

    HADOOP-5326. Fixes CBZip2OutputStream data corruption problem.
    (Rodrigo Schmidt via zshao)

    HADOOP-4204. Fix findbugs warnings related to unused variables, naive
    Number subclass instantiation, Map iteration, and badly scoped inner
    classes. (Suresh Srinivas via cdouglas)

    HADOOP-4207. Update derby jar file to release 10.4.2 release.
    (Prasad Chakka via dhruba)

    HADOOP-4325. SocketInputStream.read() should return -1 in case EOF.
    (Raghu Angadi)

    HADOOP-4408. FsAction functions need not create new objects. (cdouglas)

    HADOOP-4440.  TestJobInProgressListener tests for jobs killed in queued
    state (Amar Kamat via ddas)

    HADOOP-4346. Implement blocking connect so that Hadoop is not affected
    by selector problem with JDK default implementation. (Raghu Angadi)

    HADOOP-4388. If there are invalid blocks in the transfer list, Datanode
    should handle them and keep transferring the remaining blocks.  (Suresh
    Srinivas via szetszwo)

    HADOOP-4587. Fix a typo in Mapper javadoc.  (Koji Noguchi via szetszwo)

    HADOOP-4530. In fsck, HttpServletResponse sendError fails with
    IllegalStateException. (hairong)

    HADOOP-4377. Fix a race condition in directory creation in
    NativeS3FileSystem. (David Phillips via cdouglas)

    HADOOP-4621. Fix javadoc warnings caused by duplicate jars. (Kan Zhang via
    cdouglas)

    HADOOP-4566. Deploy new hive code to support more types.
    (Zheng Shao via dhruba)

    HADOOP-4571. Add chukwa conf files to svn:ignore list. (Eric Yang via
    szetszwo)

    HADOOP-4589. Correct PiEstimator output messages and improve the code
    readability. (szetszwo)

    HADOOP-4650. Correct a mismatch between the default value of
    local.cache.size in the config and the source. (Jeff Hammerbacher via
    cdouglas)

    HADOOP-4606. Fix cygpath error if the log directory does not exist.
    (szetszwo via omalley)

    HADOOP-4141. Fix bug in ScriptBasedMapping causing potential infinite
    loop on misconfigured hadoop-site. (Aaron Kimball via tomwhite)

    HADOOP-4691. Correct a link in the javadoc of IndexedSortable. (szetszwo)

    HADOOP-4598. '-setrep' command skips under-replicated blocks. (hairong)

    HADOOP-4429. Set defaults for user, group in UnixUserGroupInformation so
    login fails more predictably when misconfigured. (Alex Loddengaard via
    cdouglas)

    HADOOP-4676. Fix broken URL in blacklisted tasktrackers page. (Amareshwari
    Sriramadasu via cdouglas)

    HADOOP-3422  Ganglia counter metrics are all reported with the metric
    name "value", so the counter values can not be seen. (Jason Attributor
    and Brian Bockelman via stack)

    HADOOP-4704. Fix javadoc typos "the the". (szetszwo)

    HADOOP-4677. Fix semantics of FileSystem::getBlockLocations to return
    meaningful values. (Hong Tang via cdouglas)

    HADOOP-4669. Use correct operator when evaluating whether access time is
    enabled (Dhruba Borthakur via cdouglas)

    HADOOP-4732. Pass connection and read timeouts in the correct order when
    setting up fetch in reduce. (Amareshwari Sriramadasu via cdouglas)

    HADOOP-4558. Fix capacity reclamation in capacity scheduler.
    (Amar Kamat via yhemanth)

    HADOOP-4770. Fix rungridmix_2 script to work with RunJar. (cdouglas)

    HADOOP-4738. When using git, the saveVersion script will use only the
    commit hash for the version and not the message, which requires escaping.
    (cdouglas)

    HADOOP-4576. Show pending job count instead of task count in the UI per
    queue in capacity scheduler. (Sreekanth Ramakrishnan via yhemanth)

    HADOOP-4623. Maintain running tasks even if speculative execution is off.
    (Amar Kamat via yhemanth)

    HADOOP-4786. Fix broken compilation error in
    TestTrackerBlacklistAcrossJobs. (yhemanth)

    HADOOP-4785. Fixes theJobTracker heartbeat to not make two calls to
    System.currentTimeMillis(). (Amareshwari Sriramadasu via ddas)

    HADOOP-4792. Add generated Chukwa configuration files to version control
    ignore lists. (cdouglas)

    HADOOP-4796. Fix Chukwa test configuration, remove unused components. (Eric
    Yang via cdouglas)

    HADOOP-4708. Add binaries missed in the initial checkin for Chukwa. (Eric
    Yang via cdouglas)

    HADOOP-4805. Remove black list collector from Chukwa Agent HTTP Sender.
    (Eric Yang via cdouglas)

    HADOOP-4837. Move HADOOP_CONF_DIR configuration to chukwa-env.sh (Jerome
    Boulon via cdouglas)

    HADOOP-4825. Use ps instead of jps for querying process status in Chukwa.
    (Eric Yang via cdouglas)

    HADOOP-4844. Fixed javadoc for
    org.apache.hadoop.fs.permission.AccessControlException to document that
    it's deprecated in favour of
    org.apache.hadoop.security.AccessControlException. (acmurthy)

    HADOOP-4706. Close the underlying output stream in
    IFileOutputStream::close. (Jothi Padmanabhan via cdouglas)

    HADOOP-4855. Fixed command-specific help messages for refreshServiceAcl in
    DFSAdmin and MRAdmin. (acmurthy)

    HADOOP-4820. Remove unused method FSNamesystem::deleteInSafeMode. (Suresh
    Srinivas via cdouglas)

    HADOOP-4698. Lower io.sort.mb to 10 in the tests and raise the junit memory
    limit to 512m from 256m. (Nigel Daley via cdouglas)

    HADOOP-4860. Split TestFileTailingAdapters into three separate tests to
    avoid contention. (Eric Yang via cdouglas)

    HADOOP-3921. Fixed clover (code coverage) target to work with JDK 6.
    (tomwhite via nigel)

    HADOOP-4845. Modify the reduce input byte counter to record only the
    compressed size and add a human-readable label. (Yongqiang He via cdouglas)

    HADOOP-4458. Add a test creating symlinks in the working directory.
    (Amareshwari Sriramadasu via cdouglas)

    HADOOP-4879. Fix org.apache.hadoop.mapred.Counters to correctly define
    Object.equals rather than depend on contentEquals api. (omalley via
    acmurthy)

    HADOOP-4791. Fix rpm build process for Chukwa. (Eric Yang via cdouglas)

    HADOOP-4771. Correct initialization of the file count for directories
    with quotas. (Ruyue Ma via shv)

    HADOOP-4878. Fix eclipse plugin classpath file to point to ivy's resolved
    lib directory and added the same to test-patch.sh. (Giridharan Kesavan via
    acmurthy)

    HADOOP-4774. Fix default values of some capacity scheduler configuration
    items which would otherwise not work on a fresh checkout.
    (Sreekanth Ramakrishnan via yhemanth)

    HADOOP-4876. Fix capacity scheduler reclamation by updating count of
    pending tasks correctly. (Sreekanth Ramakrishnan via yhemanth)

    HADOOP-4849. Documentation for Service Level Authorization implemented in
    HADOOP-4348. (acmurthy)

    HADOOP-4827. Replace Consolidator with Aggregator macros in Chukwa (Eric
    Yang via cdouglas)

    HADOOP-4894. Correctly parse ps output in Chukwa jettyCollector.sh. (Ari
    Rabkin via cdouglas)

    HADOOP-4892. Close fds out of Chukwa ExecPlugin. (Ari Rabkin via cdouglas)

    HADOOP-4889. Fix permissions in RPM packaging. (Eric Yang via cdouglas)

    HADOOP-4869. Fixes the TT-JT heartbeat to have an explicit flag for
    restart apart from the initialContact flag that there was earlier.
    (Amareshwari Sriramadasu via ddas)

    HADOOP-4716. Fixes ReduceTask.java to clear out the mapping between
    hosts and MapOutputLocation upon a JT restart (Amar Kamat via ddas)

    HADOOP-4880. Removes an unnecessary testcase from TestJobTrackerRestart.
    (Amar Kamat via ddas)

    HADOOP-4924. Fixes a race condition in TaskTracker re-init. (ddas)

    HADOOP-4854. Read reclaim capacity interval from capacity scheduler
    configuration. (Sreekanth Ramakrishnan via yhemanth)

    HADOOP-4896. HDFS Fsck does not load HDFS configuration. (Raghu Angadi)

    HADOOP-4956. Creates TaskStatus for failed tasks with an empty Counters
    object instead of null. (ddas)

    HADOOP-4979. Fix capacity scheduler to block cluster for failed high
    RAM requirements across task types. (Vivek Ratan via yhemanth)

    HADOOP-4949. Fix native compilation. (Chris Douglas via acmurthy)

    HADOOP-4787. Fixes the testcase TestTrackerBlacklistAcrossJobs which was
    earlier failing randomly. (Amareshwari Sriramadasu via ddas)

    HADOOP-4914. Add description fields to Chukwa init.d scripts (Eric Yang via
    cdouglas)

    HADOOP-4884. Make tool tip date format match standard HICC format. (Eric
    Yang via cdouglas)

    HADOOP-4925. Make Chukwa sender properties configurable. (Ari Rabkin via
    cdouglas)

    HADOOP-4947. Make Chukwa command parsing more forgiving of whitespace. (Ari
    Rabkin via cdouglas)

    HADOOP-5026. Make chukwa/bin scripts executable in repository. (Andy
    Konwinski via cdouglas)

    HADOOP-4977. Fix a deadlock between the reclaimCapacity and assignTasks
    in capacity scheduler. (Vivek Ratan via yhemanth)

    HADOOP-4988. Fix reclaim capacity to work even when there are queues with
    no capacity. (Vivek Ratan via yhemanth)

    HADOOP-5065. Remove generic parameters from argument to
    setIn/OutputFormatClass so that it works with SequenceIn/OutputFormat.
    (cdouglas via omalley)

    HADOOP-4818. Pass user config to instrumentation API. (Eric Yang via
    cdouglas)

    HADOOP-4993. Fix Chukwa agent configuration and startup to make it both
    more modular and testable. (Ari Rabkin via cdouglas)

    HADOOP-5048. Fix capacity scheduler to correctly cleanup jobs that are
    killed after initialization, but before running.
    (Sreekanth Ramakrishnan via yhemanth)

    HADOOP-4671. Mark loop control variables shared between threads as
    volatile. (cdouglas)

    HADOOP-5079. HashFunction inadvertently destroys some randomness
    (Jonathan Ellis via stack)

    HADOOP-4999. A failure to write to FsEditsLog results in
    IndexOutOfBounds exception. (Boris Shkolnik via rangadi)

    HADOOP-5139. Catch IllegalArgumentException during metrics registration
    in RPC.  (Hairong Kuang via szetszwo)

    HADOOP-5085. Copying a file to local with Crc throws an exception.
    (hairong)

    HADOOP-4759. Removes temporary output directory for failed and
    killed tasks by launching special CLEANUP tasks for the same.
    (Amareshwari Sriramadasu via ddas)

    HADOOP-5211. Fix check for job completion in TestSetupAndCleanupFailure.
    (enis)

    HADOOP-5254. The Configuration class should be able to work with XML
    parsers that do not support xmlinclude. (Steve Loughran via dhruba)

    HADOOP-4692. Namenode in infinite loop for replicating/deleting corrupt
    blocks. (hairong)

    HADOOP-5255. Fix use of Math.abs to avoid overflow. (Jonathan Ellis via
    cdouglas)

    HADOOP-5269. Fixes a problem to do with tasktracker holding on to
    FAILED_UNCLEAN or KILLED_UNCLEAN tasks forever. (Amareshwari Sriramadasu
    via ddas)

    HADOOP-5214. Fixes a ConcurrentModificationException while the Fairshare
    Scheduler accesses the tasktrackers stored by the JobTracker.
    (Rahul Kumar Singh via yhemanth)

    HADOOP-5233. Addresses the three issues - Race condition in updating
    status, NPE in TaskTracker task localization when the conf file is missing
    (HADOOP-5234) and NPE in handling KillTaskAction of a cleanup task
    (HADOOP-5235). (Amareshwari Sriramadasu via ddas)

    HADOOP-5247. Introduces a broadcast of KillJobAction to all trackers when
    a job finishes. This fixes a bunch of problems to do with NPE when a
    completed job is not in memory and a tasktracker comes to the jobtracker
    with a status report of a task belonging to that job. (Amar Kamat via ddas)

    HADOOP-5282. Fixed job history logs for task attempts that are
    failed by the JobTracker, say due to lost task trackers. (Amar
    Kamat via yhemanth)

    HADOOP-4963. Fixes a logging to do with getting the location of
    map output file. (Amareshwari Sriramadasu via ddas)

    HADOOP-5292. Fix NPE in KFS::getBlockLocations. (Sriram Rao via lohit)

    HADOOP-5241. Fixes a bug in disk-space resource estimation. Makes
    the estimation formula linear where blowUp =
    Total-Output/Total-Input. (Sharad Agarwal via ddas)

    HADOOP-5142. Fix MapWritable#putAll to store key/value classes.
    (Do??acan G??ney via enis)

    HADOOP-4744. Workaround for jetty6 returning -1 when getLocalPort
    is invoked on the connector. The workaround patch retries a few
    times before failing.  (Jothi Padmanabhan via yhemanth)

    HADOOP-5280. Adds a check to prevent a task state transition from
    FAILED to any of UNASSIGNED, RUNNING, COMMIT_PENDING or
    SUCCEEDED. (ddas)

    HADOOP-5272. Fixes a problem to do with detecting whether an
    attempt is the first attempt of a Task. This affects JobTracker
    restart. (Amar Kamat via ddas)

    HADOOP-5306. Fixes a problem to do with logging/parsing the http port of a
    lost tracker. Affects JobTracker restart. (Amar Kamat via ddas)

    HADOOP-5111. Fix Job::set* methods to work with generics. (cdouglas)

    HADOOP-5274. Fix gridmix2 dependency on wordcount example. (cdouglas)

    HADOOP-5145. Balancer sometimes runs out of memory after running
    days or weeks.  (hairong)

    HADOOP-5338. Fix jobtracker restart to clear task completion
    events cached by tasktrackers forcing them to fetch all events
    afresh, thus avoiding missed task completion events on the
    tasktrackers. (Amar Kamat via yhemanth)

    HADOOP-4695. Change TestGlobalFilter so that it allows a web page to be
    filtered more than once for a single access.  (Kan Zhang via szetszwo)

    HADOOP-5298. Change TestServletFilter so that it allows a web page to be
    filtered more than once for a single access.  (szetszwo)

    HADOOP-5432. Disable ssl during unit tests in hdfsproxy, as it is unused
    and causes failures. (cdouglas)

    HADOOP-5416. Correct the shell command "fs -test" forrest doc description.
    (Ravi Phulari via szetszwo)

    HADOOP-5327. Fixed job tracker to remove files from system directory on
    ACL check failures and also check ACLs on restart.
    (Amar Kamat via yhemanth)

    HADOOP-5395. Change the exception message when a job is submitted to an
    invalid queue. (Rahul Kumar Singh via yhemanth)

    HADOOP-5276. Fixes a problem to do with updating the start time of
    a task when the tracker that ran the task is lost. (Amar Kamat via
    ddas)

    HADOOP-5278. Fixes a problem to do with logging the finish time of
    a task during recovery (after a JobTracker restart). (Amar Kamat
    via ddas)

    HADOOP-5490. Fixes a synchronization problem in the
    EagerTaskInitializationListener class. (Jothi Padmanabhan via
    ddas)

    HADOOP-5493. The shuffle copier threads return the codecs back to
    the pool when the shuffle completes. (Jothi Padmanabhan via ddas)

    HADOOP-5505. Fix JspHelper initialization in the context of
    MiniDFSCluster. (Raghu Angadi)

    HADOOP-5414. Fixes IO exception while executing hadoop fs -touchz
    fileName by making sure that lease renewal thread exits before dfs
    client exits.  (hairong)

    HADOOP-5103. FileInputFormat now reuses the clusterMap network
    topology object and that brings down the log messages in the
    JobClient to do with NetworkTopology.add significantly. (Jothi
    Padmanabhan via ddas)

    HADOOP-5483. Fixes a problem in the Directory Cleanup Thread due to which
    TestMiniMRWithDFS sometimes used to fail. (ddas)

    HADOOP-5281. Prevent sharing incompatible ZlibCompressor instances between
    GzipCodec and DefaultCodec. (cdouglas)

    HADOOP-5463. Balancer throws "Not a host:port pair" unless port is
    specified in fs.default.name. (Stuart White via hairong)

    HADOOP-5514. Fix JobTracker metrics and add metrics for wating, failed
    tasks. (cdouglas)

    HADOOP-5516. Fix NullPointerException in TaskMemoryManagerThread
    that comes when monitored processes disappear when the thread is
    running.  (Vinod Kumar Vavilapalli via yhemanth)

    HADOOP-5382. Support combiners in the new context object API. (omalley)

    HADOOP-5471. Fixes a problem to do with updating the log.index file in the
    case where a cleanup task is run. (Amareshwari Sriramadasu via ddas)

    HADOOP-5534. Fixed a deadlock in Fair scheduler's servlet.
    (Rahul Kumar Singh via yhemanth)

    HADOOP-5328. Fixes a problem in the renaming of job history files during
    job recovery. Amar Kamat via ddas)

    HADOOP-5417. Don't ignore InterruptedExceptions that happen when calling
    into rpc. (omalley)

    HADOOP-5320. Add a close() in TestMapReduceLocal.  (Jothi Padmanabhan
    via szetszwo)

    HADOOP-5520. Fix a typo in disk quota help message.  (Ravi Phulari
    via szetszwo)

    HADOOP-5519. Remove claims from mapred-default.xml that prime numbers
    of tasks are helpful.  (Owen O'Malley via szetszwo)

    HADOOP-5484. TestRecoveryManager fails wtih FileAlreadyExistsException.
    (Amar Kamat via hairong)

    HADOOP-5564. Limit the JVM heap size in the java command for initializing
    JAVA_PLATFORM.  (Suresh Srinivas via szetszwo)

    HADOOP-5565. Add API for failing/finalized jobs to the JT metrics
    instrumentation. (Jerome Boulon via cdouglas)

    HADOOP-5390. Remove duplicate jars from tarball, src from binary tarball
    added by hdfsproxy. (Zhiyong Zhang via cdouglas)

    HADOOP-5066. Building binary tarball should not build docs/javadocs, copy
    src, or run jdiff. (Giridharan Kesavan via cdouglas)

    HADOOP-5459. Fix undetected CRC errors where intermediate output is closed
    before it has been completely consumed. (cdouglas)

    HADOOP-5571. Remove widening primitive conversion in TupleWritable mask
    manipulation. (Jingkei Ly via cdouglas)

    HADOOP-5588. Remove an unnecessary call to listStatus(..) in
    FileSystem.globStatusInternal(..).  (Hairong Kuang via szetszwo)

    HADOOP-5473. Solves a race condition in killing a task - the state is KILLED
    if there is a user request pending to kill the task and the TT reported
    the state as SUCCESS. (Amareshwari Sriramadasu via ddas)

    HADOOP-5576. Fix LocalRunner to work with the new context object API in
    mapreduce. (Tom White via omalley)

    HADOOP-4374. Installs a shutdown hook in the Task JVM so that log.index is
    updated before the JVM exits. Also makes the update to log.index atomic.
    (Ravi Gummadi via ddas)

    HADOOP-5577. Add a verbose flag to mapreduce.Job.waitForCompletion to get
    the running job's information printed to the user's stdout as it runs.
    (omalley)

    HADOOP-5607. Fix NPE in TestCapacityScheduler. (cdouglas)

    HADOOP-5605. All the replicas incorrectly got marked as corrupt. (hairong)

    HADOOP-5337. JobTracker, upon restart, now waits for the TaskTrackers to
    join back before scheduling new tasks. This fixes race conditions associated
    with greedy scheduling as was the case earlier. (Amar Kamat via ddas)

    HADOOP-5227. Fix distcp so -update and -delete can be meaningfully
    combined. (Tsz Wo (Nicholas), SZE via cdouglas)

    HADOOP-5305. Increase number of files and print debug messages in
    TestCopyFiles.  (szetszwo)

    HADOOP-5548. Add synchronization for JobTracker methods in RecoveryManager.
    (Amareshwari Sriramadasu via sharad)

    HADOOP-3810. NameNode seems unstable on a cluster with little space left.
    (hairong)

    HADOOP-5068. Fix NPE in TestCapacityScheduler.  (Vinod Kumar Vavilapalli
    via szetszwo)

    HADOOP-5585. Clear FileSystem statistics between tasks when jvm-reuse
    is enabled. (omalley)

    HADOOP-5394. JobTracker might schedule 2 attempts of the same task
    with the same attempt id across restarts. (Amar Kamat via sharad)

    HADOOP-5645. After HADOOP-4920 we need a place to checkin
    releasenotes.html. (nigel)

Release 0.19.2 - Unreleased

  BUG FIXES

    HADOOP-5154. Fixes a deadlock in the fairshare scheduler.
    (Matei Zaharia via yhemanth)

    HADOOP-5146. Fixes a race condition that causes LocalDirAllocator to miss
    files.  (Devaraj Das via yhemanth)

    HADOOP-4638. Fixes job recovery to not crash the job tracker for problems
    with a single job file. (Amar Kamat via yhemanth)

    HADOOP-5384. Fix a problem that DataNodeCluster creates blocks with
    generationStamp == 1.  (szetszwo)

    HADOOP-5376. Fixes the code handling lost tasktrackers to set the task state
    to KILLED_UNCLEAN only for relevant type of tasks.
    (Amareshwari Sriramadasu via yhemanth)

    HADOOP-5285. Fixes the issues - (1) obtainTaskCleanupTask checks whether job is
    inited before trying to lock the JobInProgress (2) Moves the CleanupQueue class
    outside the TaskTracker and makes it a generic class that is used by the
    JobTracker also for deleting the paths on the job's output fs. (3) Moves the
    references to completedJobStore outside the block where the JobTracker is locked.
    (ddas)

    HADOOP-5392. Fixes a problem to do with JT crashing during recovery when
    the job files are garbled. (Amar Kamat vi ddas)

    HADOOP-5332. Appending to files is not allowed (by default) unless
    dfs.support.append is set to true. (dhruba)

    HADOOP-5333. libhdfs supports appending to files. (dhruba)

    HADOOP-3998. Fix dfsclient exception when JVM is shutdown. (dhruba)

    HADOOP-5440. Fixes a problem to do with removing a taskId from the list
    of taskIds that the TaskTracker's TaskMemoryManager manages.
    (Amareshwari Sriramadasu via ddas)

    HADOOP-5446. Restore TaskTracker metrics. (cdouglas)

    HADOOP-5449. Fixes the history cleaner thread.
    (Amareshwari Sriramadasu via ddas)

    HADOOP-5479. NameNode should not send empty block replication request to
    DataNode. (hairong)

    HADOOP-5259. Job with output hdfs:/user/<username>/outputpath (no
    authority) fails with Wrong FS. (Doug Cutting via hairong)

    HADOOP-5522. Documents the setup/cleanup tasks in the mapred tutorial.
    (Amareshwari Sriramadasu via ddas)

    HADOOP-5549. ReplicationMonitor should schedule both replication and
    deletion work in one iteration. (hairong)

    HADOOP-5554. DataNodeCluster and CreateEditsLog should create blocks with
    the same generation stamp value. (hairong via szetszwo)

    HADOOP-5231. Clones the TaskStatus before passing it to the JobInProgress.
    (Amareshwari Sriramadasu via ddas)

    HADOOP-4719. Fix documentation of 'ls' format for FsShell. (Ravi Phulari
    via cdouglas)

    HADOOP-5374. Fixes a NPE problem in getTasksToSave method.
    (Amareshwari Sriramadasu via ddas)

    HADOOP-4780. Cache the size of directories in DistributedCache, avoiding
    long delays in recalculating it. (He Yongqiang via cdouglas)

    HADOOP-5551. Prevent directory destruction on file create.
    (Brian Bockelman via shv)

    HADOOP-5671. Fix FNF exceptions when copying from old versions of
    HftpFileSystem. (Tsz Wo (Nicholas), SZE via cdouglas)

    HADOOP-5579. Set errno correctly in libhdfs for permission, quota, and FNF
    conditions. (Brian Bockelman via cdouglas)

    HADOOP-5816. Fixes a problem in the KeyFieldBasedComparator to do with
    ArrayIndexOutOfBounds exception. (He Yongqiang via ddas)

    HADOOP-5951. Add Apache license header to StorageInfo.java.  (Suresh
    Srinivas via szetszwo)

Release 0.19.1 - 2009-02-23

  IMPROVEMENTS

    HADOOP-4739. Fix spelling and grammar, improve phrasing of some sections in
    mapred tutorial. (Vivek Ratan via cdouglas)

    HADOOP-3894. DFSClient logging improvements. (Steve Loughran via shv)

    HADOOP-5126. Remove empty file BlocksWithLocations.java (shv)

    HADOOP-5127. Remove public methods in FSDirectory. (Jakob Homan via shv)

  BUG FIXES

    HADOOP-4697. Fix getBlockLocations in KosmosFileSystem to handle multiple
    blocks correctly. (Sriram Rao via cdouglas)

    HADOOP-4420. Add null checks for job, caused by invalid job IDs.
    (Aaron Kimball via tomwhite)

    HADOOP-4632. Fix TestJobHistoryVersion to use test.build.dir instead of the
    current workding directory for scratch space. (Amar Kamat via cdouglas)

    HADOOP-4508. Fix FSDataOutputStream.getPos() for append. (dhruba via
    szetszwo)

    HADOOP-4727. Fix a group checking bug in fill_stat_structure(...) in
    fuse-dfs.  (Brian Bockelman via szetszwo)

    HADOOP-4836. Correct typos in mapred related documentation.  (Jord? Polo
    via szetszwo)

    HADOOP-4821. Usage description in the Quotas guide documentations are
    incorrect. (Boris Shkolnik via hairong)

    HADOOP-4847. Moves the loading of OutputCommitter to the Task.
    (Amareshwari Sriramadasu via ddas)

    HADOOP-4966. Marks completed setup tasks for removal.
    (Amareshwari Sriramadasu via ddas)

    HADOOP-4982. TestFsck should run in Eclipse. (shv)

    HADOOP-5008. TestReplication#testPendingReplicationRetry leaves an opened
    fd unclosed. (hairong)

    HADOOP-4906. Fix TaskTracker OOM by keeping a shallow copy of JobConf in
    TaskTracker.TaskInProgress. (Sharad Agarwal via acmurthy)

    HADOOP-4918. Fix bzip2 compression to work with Sequence Files.
    (Zheng Shao via dhruba).

    HADOOP-4965. TestFileAppend3 should close FileSystem. (shv)

    HADOOP-4967. Fixes a race condition in the JvmManager to do with killing
    tasks. (ddas)

    HADOOP-5009. DataNode#shutdown sometimes leaves data block scanner
    verification log unclosed. (hairong)

    HADOOP-5086. Use the appropriate FileSystem for trash URIs. (cdouglas)

    HADOOP-4955. Make DBOutputFormat us column names from setOutput().
    (Kevin Peterson via enis)

    HADOOP-4862. Minor : HADOOP-3678 did not remove all the cases of
    spurious IOExceptions logged by DataNode. (Raghu Angadi)

    HADOOP-5034. NameNode should send both replication and deletion requests
    to DataNode in one reply to a heartbeat. (hairong)

    HADOOP-5156. TestHeartbeatHandling uses MiiDFSCluster.getNamesystem()
    which does not exit in branch 0.19 and 0.20. (hairong)

    HADOOP-5161. Accepted sockets do not get placed in
    DataXceiverServer#childSockets. (hairong)

    HADOOP-5193. Correct calculation of edits modification time. (shv)

    HADOOP-4494. Allow libhdfs to append to files.
    (Pete Wyckoff via dhruba)

    HADOOP-5166. Fix JobTracker restart to work when ACLs are configured
    for the JobTracker. (Amar Kamat via yhemanth).

    HADOOP-5067. Fixes TaskInProgress.java to keep track of count of failed and
    killed tasks correctly. (Amareshwari Sriramadasu via ddas)

    HADOOP-4760. HDFS streams should not throw exceptions when closed twice.
    (enis)

Release 0.19.0 - 2008-11-18

  INCOMPATIBLE CHANGES

    HADOOP-3595. Remove deprecated methods for mapred.combine.once
    functionality, which was necessary to providing backwards
    compatible combiner semantics for 0.18. (cdouglas via omalley)

    HADOOP-3667. Remove the following deprecated methods from JobConf:
      addInputPath(Path)
      getInputPaths()
      getMapOutputCompressionType()
      getOutputPath()
      getSystemDir()
      setInputPath(Path)
      setMapOutputCompressionType(CompressionType style)
      setOutputPath(Path)
    (Amareshwari Sriramadasu via omalley)

    HADOOP-3652. Remove deprecated class OutputFormatBase.
    (Amareshwari Sriramadasu via cdouglas)

    HADOOP-2885. Break the hadoop.dfs package into separate packages under
    hadoop.hdfs that reflect whether they are client, server, protocol,
    etc. DistributedFileSystem and DFSClient have moved and are now
    considered package private. (Sanjay Radia via omalley)

    HADOOP-2325.  Require Java 6. (cutting)

    HADOOP-372.  Add support for multiple input paths with a different
    InputFormat and Mapper for each path.  (Chris Smith via tomwhite)

    HADOOP-1700.  Support appending to file in HDFS. (dhruba)

    HADOOP-3792. Make FsShell -test consistent with unix semantics, returning
    zero for true and non-zero for false. (Ben Slusky via cdouglas)

    HADOOP-3664. Remove the deprecated method InputFormat.validateInput,
    which is no longer needed. (tomwhite via omalley)

    HADOOP-3549. Give more meaningful errno's in libhdfs. In particular,
    EACCES is returned for permission problems. (Ben Slusky via omalley)

    HADOOP-4036. ResourceStatus was added to TaskTrackerStatus by HADOOP-3759,
    so increment the InterTrackerProtocol version. (Hemanth Yamijala via
    omalley)

    HADOOP-3150. Moves task promotion to tasks. Defines a new interface for
    committing output files. Moves job setup to jobclient, and moves jobcleanup
    to a separate task. (Amareshwari Sriramadasu via ddas)

    HADOOP-3446. Keep map outputs in memory during the reduce. Remove
    fs.inmemory.size.mb and replace with properties defining in memory map
    output retention during the shuffle and reduce relative to maximum heap
    usage. (cdouglas)

    HADOOP-3245. Adds the feature for supporting JobTracker restart. Running
    jobs can be recovered from the history file. The history file format has
    been modified to support recovery. The task attempt ID now has the
    JobTracker start time to disinguish attempts of the same TIP across
    restarts. (Amar Ramesh Kamat via ddas)

    HADOOP-4007. REMOVE DFSFileInfo - FileStatus is sufficient.
    (Sanjay Radia via hairong)

    HADOOP-3722. Fixed Hadoop Streaming and Hadoop Pipes to use the Tool
    interface and GenericOptionsParser. (Enis Soztutar via acmurthy)

    HADOOP-2816. Cluster summary at name node web reports the space
    utilization as:
    Configured Capacity: capacity of all the data directories - Reserved space
    Present Capacity: Space available for dfs,i.e. remaining+used space
    DFS Used%: DFS used space/Present Capacity
    (Suresh Srinivas via hairong)

    HADOOP-3938. Disk space quotas for HDFS. This is similar to namespace
    quotas in 0.18. (rangadi)

    HADOOP-4293. Make Configuration Writable and remove unreleased
    WritableJobConf. Configuration.write is renamed to writeXml. (omalley)

    HADOOP-4281. Change dfsadmin to report available disk space in a format
    consistent with the web interface as defined in HADOOP-2816. (Suresh
    Srinivas via cdouglas)

    HADOOP-4430. Further change the cluster summary at name node web that was
    changed in HADOOP-2816:
      Non DFS Used - This indicates the disk space taken by non DFS file from
                     the Configured capacity
      DFS Used % - DFS Used % of Configured Capacity
      DFS Remaining % - Remaing % Configured Capacity available for DFS use
    DFS command line report reflects the same change. Config parameter
    dfs.datanode.du.pct is no longer used and is removed from the
    hadoop-default.xml. (Suresh Srinivas via hairong)

    HADOOP-4116. Balancer should provide better resource management. (hairong)

    HADOOP-4599. BlocksMap and BlockInfo made package private. (shv)

  NEW FEATURES

    HADOOP-3341. Allow streaming jobs to specify the field separator for map
    and reduce input and output. The new configuration values are:
      stream.map.input.field.separator
      stream.map.output.field.separator
      stream.reduce.input.field.separator
      stream.reduce.output.field.separator
    All of them default to "\t". (Zheng Shao via omalley)

    HADOOP-3479. Defines the configuration file for the resource manager in
    Hadoop. You can configure various parameters related to scheduling, such
    as queues and queue properties here. The properties for a queue follow a
    naming convention,such as, hadoop.rm.queue.queue-name.property-name.
    (Hemanth Yamijala via ddas)

    HADOOP-3149. Adds a way in which map/reducetasks can create multiple
    outputs. (Alejandro Abdelnur via ddas)

    HADOOP-3714.  Add a new contrib, bash-tab-completion, which enables
    bash tab completion for the bin/hadoop script. See the README file
    in the contrib directory for the installation. (Chris Smith via enis)

    HADOOP-3730. Adds a new JobConf constructor that disables loading
    default configurations. (Alejandro Abdelnur via ddas)

    HADOOP-3772. Add a new Hadoop Instrumentation api for the JobTracker and
    the TaskTracker, refactor Hadoop Metrics as an implementation of the api.
    (Ari Rabkin via acmurthy)

    HADOOP-2302. Provides a comparator for numerical sorting of key fields.
    (ddas)

    HADOOP-153. Provides a way to skip bad records. (Sharad Agarwal via ddas)

    HADOOP-657. Free disk space should be modelled and used by the scheduler
    to make scheduling decisions. (Ari Rabkin via omalley)

    HADOOP-3719. Initial checkin of Chukwa, which is a data collection and
    analysis framework. (Jerome Boulon, Andy Konwinski, Ari Rabkin,
    and Eric Yang)

    HADOOP-3873. Add -filelimit and -sizelimit options to distcp to cap the
    number of files/bytes copied in a particular run to support incremental
    updates and mirroring. (TszWo (Nicholas), SZE via cdouglas)

    HADOOP-3585. FailMon package for hardware failure monitoring and
    analysis of anomalies. (Ioannis Koltsidas via dhruba)

    HADOOP-1480. Add counters to the C++ Pipes API. (acmurthy via omalley)

    HADOOP-3854. Add support for pluggable servlet filters in the HttpServers.
    (Tsz Wo (Nicholas) Sze via omalley)

    HADOOP-3759. Provides ability to run memory intensive jobs without
    affecting other running tasks on the nodes. (Hemanth Yamijala via ddas)

    HADOOP-3746. Add a fair share scheduler. (Matei Zaharia via omalley)

    HADOOP-3754. Add a thrift interface to access HDFS. (dhruba via omalley)

    HADOOP-3828. Provides a way to write skipped records to DFS.
    (Sharad Agarwal via ddas)

    HADOOP-3948. Separate name-node edits and fsimage directories.
    (Lohit Vijayarenu via shv)

    HADOOP-3939. Add an option to DistCp to delete files at the destination
    not present at the source. (Tsz Wo (Nicholas) Sze via cdouglas)

    HADOOP-3601. Add a new contrib module for Hive, which is a sql-like
    query processing tool that uses map/reduce. (Ashish Thusoo via omalley)

    HADOOP-3866. Added sort and multi-job updates in the JobTracker web ui.
    (Craig Weisenfluh via omalley)

    HADOOP-3698. Add access control to control who is allowed to submit or
    modify jobs in the JobTracker. (Hemanth Yamijala via omalley)

    HADOOP-1869. Support access times for HDFS files. (dhruba)

    HADOOP-3941. Extend FileSystem API to return file-checksums.
    (szetszwo)

    HADOOP-3581. Prevents memory intensive user tasks from taking down
    nodes. (Vinod K V via ddas)

    HADOOP-3970. Provides a way to recover counters written to JobHistory.
    (Amar Kamat via ddas)

    HADOOP-3702. Adds ChainMapper and ChainReducer classes allow composing
    chains of Maps and Reduces in a single Map/Reduce job, something like
    MAP+ / REDUCE MAP*. (Alejandro Abdelnur via ddas)

    HADOOP-3445. Add capacity scheduler that provides guaranteed capacities to
    queues as a percentage of the cluster. (Vivek Ratan via omalley)

    HADOOP-3992. Add a synthetic load generation facility to the test
    directory. (hairong via szetszwo)

    HADOOP-3981. Implement a distributed file checksum algorithm in HDFS
    and change DistCp to use file checksum for comparing src and dst files
    (szetszwo)

    HADOOP-3829. Narrown down skipped records based on user acceptable value.
    (Sharad Agarwal via ddas)

    HADOOP-3930. Add common interfaces for the pluggable schedulers and the
    cli & gui clients. (Sreekanth Ramakrishnan via omalley)

    HADOOP-4176. Implement getFileChecksum(Path) in HftpFileSystem. (szetszwo)

    HADOOP-249. Reuse JVMs across Map-Reduce Tasks.
    Configuration changes to hadoop-default.xml:
      add mapred.job.reuse.jvm.num.tasks
    (Devaraj Das via acmurthy)

    HADOOP-4070. Provide a mechanism in Hive for registering UDFs from the
    query language. (tomwhite)

    HADOOP-2536. Implement a JDBC based database input and output formats to
    allow Map-Reduce applications to work with databases. (Fredrik Hedberg and
    Enis Soztutar via acmurthy)

    HADOOP-3019. A new library to support total order partitions.
    (cdouglas via omalley)

    HADOOP-3924. Added a 'KILLED' job status. (Subramaniam Krishnan via
    acmurthy)

  IMPROVEMENTS

    HADOOP-4205. hive: metastore and ql to use the refactored SerDe library.
    (zshao)

    HADOOP-4106. libhdfs: add time, permission and user attribute support
    (part 2). (Pete Wyckoff through zshao)

    HADOOP-4104. libhdfs: add time, permission and user attribute support.
    (Pete Wyckoff through zshao)

    HADOOP-3908. libhdfs: better error message if llibhdfs.so doesn't exist.
    (Pete Wyckoff through zshao)

    HADOOP-3732. Delay intialization of datanode block verification till
    the verification thread is started. (rangadi)

    HADOOP-1627. Various small improvements to 'dfsadmin -report' output.
    (rangadi)

    HADOOP-3577. Tools to inject blocks into name node and simulated
    data nodes for testing. (Sanjay Radia via hairong)

    HADOOP-2664. Add a lzop compatible codec, so that files compressed by lzop
    may be processed by map/reduce. (cdouglas via omalley)

    HADOOP-3655. Add additional ant properties to control junit. (Steve
    Loughran via omalley)

    HADOOP-3543. Update the copyright year to 2008. (cdouglas via omalley)

    HADOOP-3587. Add a unit test for the contrib/data_join framework.
    (cdouglas)

    HADOOP-3402. Add terasort example program (omalley)

    HADOOP-3660. Add replication factor for injecting blocks in simulated
    datanodes. (Sanjay Radia via cdouglas)

    HADOOP-3684. Add a cloning function to the contrib/data_join framework
    permitting users to define a more efficient method for cloning values from
    the reduce than serialization/deserialization. (Runping Qi via cdouglas)

    HADOOP-3478. Improves the handling of map output fetching. Now the
    randomization is by the hosts (and not the map outputs themselves).
    (Jothi Padmanabhan via ddas)

    HADOOP-3617. Removed redundant checks of accounting space in MapTask and
    makes the spill thread persistent so as to avoid creating a new one for
    each spill. (Chris Douglas via acmurthy)

    HADOOP-3412. Factor the scheduler out of the JobTracker and make
    it pluggable. (Tom White and Brice Arnould via omalley)

    HADOOP-3756. Minor. Remove unused dfs.client.buffer.dir from
    hadoop-default.xml. (rangadi)

    HADOOP-3747. Adds counter suport for MultipleOutputs.
    (Alejandro Abdelnur via ddas)

    HADOOP-3169. LeaseChecker daemon should not be started in DFSClient
    constructor. (TszWo (Nicholas), SZE via hairong)

    HADOOP-3824. Move base functionality of StatusHttpServer to a core
    package. (TszWo (Nicholas), SZE via cdouglas)

    HADOOP-3646. Add a bzip2 compatible codec, so bzip compressed data
    may be processed by map/reduce. (Abdul Qadeer via cdouglas)

    HADOOP-3861. MapFile.Reader and Writer should implement Closeable.
    (tomwhite via omalley)

    HADOOP-3791. Introduce generics into ReflectionUtils. (Chris Smith via
    cdouglas)

    HADOOP-3694. Improve unit test performance by changing
    MiniDFSCluster to listen only on 127.0.0.1.  (cutting)

    HADOOP-3620. Namenode should synchronously resolve a datanode's network
    location when the datanode registers. (hairong)

    HADOOP-3860. NNThroughputBenchmark is extended with rename and delete
    benchmarks. (shv)

    HADOOP-3892. Include unix group name in JobConf. (Matei Zaharia via johan)

    HADOOP-3875. Change the time period between heartbeats to be relative to
    the end of the heartbeat rpc, rather than the start. This causes better
    behavior if the JobTracker is overloaded. (acmurthy via omalley)

    HADOOP-3853. Move multiple input format (HADOOP-372) extension to
    library package. (tomwhite via johan)

    HADOOP-9. Use roulette scheduling for temporary space when the size
    is not known. (Ari Rabkin via omalley)

    HADOOP-3202. Use recursive delete rather than FileUtil.fullyDelete.
    (Amareshwari Sriramadasu via omalley)

    HADOOP-3368. Remove common-logging.properties from conf. (Steve Loughran
    via omalley)

    HADOOP-3851. Fix spelling mistake in FSNamesystemMetrics. (Steve Loughran
    via omalley)

    HADOOP-3780. Remove asynchronous resolution of network topology in the
    JobTracker (Amar Kamat via omalley)

    HADOOP-3852. Add ShellCommandExecutor.toString method to make nicer
    error messages. (Steve Loughran via omalley)

    HADOOP-3844. Include message of local exception in RPC client failures.
    (Steve Loughran via omalley)

    HADOOP-3935. Split out inner classes from DataNode.java. (johan)

    HADOOP-3905. Create generic interfaces for edit log streams. (shv)

    HADOOP-3062. Add metrics to DataNode and TaskTracker to record network
    traffic for HDFS reads/writes and MR shuffling. (cdouglas)

    HADOOP-3742. Remove HDFS from public java doc and add javadoc-dev for
    generative javadoc for developers. (Sanjay Radia via omalley)

    HADOOP-3944. Improve documentation for public TupleWritable class in
    join package. (Chris Douglas via enis)

    HADOOP-2330. Preallocate HDFS transaction log to improve performance.
    (dhruba and hairong)

    HADOOP-3965. Convert DataBlockScanner into a package private class. (shv)

    HADOOP-3488. Prevent hadoop-daemon from rsync'ing log files (Stefan
    Groshupf and Craig Macdonald via omalley)

    HADOOP-3342. Change the kill task actions to require http post instead of
    get to prevent accidental crawls from triggering it. (enis via omalley)

    HADOOP-3937. Limit the job name in the job history filename to 50
    characters. (Matei Zaharia via omalley)

    HADOOP-3943. Remove unnecessary synchronization in
    NetworkTopology.pseudoSortByDistance. (hairong via omalley)

    HADOOP-3498. File globbing alternation should be able to span path
    components. (tomwhite)

    HADOOP-3361. Implement renames for NativeS3FileSystem.
    (Albert Chern via tomwhite)

    HADOOP-3605. Make EC2 scripts show an error message if AWS_ACCOUNT_ID is
    unset. (Al Hoang via tomwhite)

    HADOOP-4147. Remove unused class JobWithTaskContext from class
    JobInProgress. (Amareshwari Sriramadasu via johan)

    HADOOP-4151. Add a byte-comparable interface that both Text and
    BytesWritable implement. (cdouglas via omalley)

    HADOOP-4174. Move fs image/edit log methods from ClientProtocol to
    NamenodeProtocol. (shv via szetszwo)

    HADOOP-4181. Include a .gitignore and saveVersion.sh change to support
    developing under git. (omalley)

    HADOOP-4186. Factor LineReader out of LineRecordReader. (tomwhite via
    omalley)

    HADOOP-4184. Break the module dependencies between core, hdfs, and
    mapred. (tomwhite via omalley)

    HADOOP-4075. test-patch.sh now spits out ant commands that it runs.
    (Ramya R via nigel)

    HADOOP-4117. Improve configurability of Hadoop EC2 instances.
    (tomwhite)

    HADOOP-2411. Add support for larger CPU EC2 instance types.
    (Chris K Wensel via tomwhite)

    HADOOP-4083. Changed the configuration attribute queue.name to
    mapred.job.queue.name. (Hemanth Yamijala via acmurthy)

    HADOOP-4194. Added the JobConf and JobID to job-related methods in
    JobTrackerInstrumentation for better metrics. (Mac Yang via acmurthy)

    HADOOP-3975. Change test-patch script to report working the dir
    modifications preventing the suite from being run. (Ramya R via cdouglas)

    HADOOP-4124. Added a command-line switch to allow users to set job
    priorities, also allow it to be manipulated via the web-ui. (Hemanth
    Yamijala via acmurthy)

    HADOOP-2165. Augmented JobHistory to include the URIs to the tasks'
    userlogs. (Vinod Kumar Vavilapalli via acmurthy)

    HADOOP-4062. Remove the synchronization on the output stream when a
    connection is closed and also remove an undesirable exception when
    a client is stoped while there is no pending RPC request. (hairong)

    HADOOP-4227. Remove the deprecated class org.apache.hadoop.fs.ShellCommand.
    (szetszwo)

    HADOOP-4006. Clean up FSConstants and move some of the constants to
    better places. (Sanjay Radia via rangadi)

    HADOOP-4279. Trace the seeds of random sequences in append unit tests to
    make itermitant failures reproducible. (szetszwo via cdouglas)

    HADOOP-4209. Remove the change to the format of task attempt id by
    incrementing the task attempt numbers by 1000 when the job restarts.
    (Amar Kamat via omalley)

    HADOOP-4301. Adds forrest doc for the skip bad records feature.
    (Sharad Agarwal via ddas)

    HADOOP-4354. Separate TestDatanodeDeath.testDatanodeDeath() into 4 tests.
    (szetszwo)

    HADOOP-3790. Add more unit tests for testing HDFS file append.  (szetszwo)

    HADOOP-4321. Include documentation for the capacity scheduler. (Hemanth
    Yamijala via omalley)

    HADOOP-4424. Change menu layout for Hadoop documentation (Boris Shkolnik
    via cdouglas).

    HADOOP-4438. Update forrest documentation to include missing FsShell
    commands. (Suresh Srinivas via cdouglas)

    HADOOP-4105.  Add forrest documentation for libhdfs.
    (Pete Wyckoff via cutting)

    HADOOP-4510. Make getTaskOutputPath public. (Chris Wensel via omalley)

  OPTIMIZATIONS

    HADOOP-3556. Removed lock contention in MD5Hash by changing the
    singleton MessageDigester by an instance per Thread using
    ThreadLocal. (Iv?n de Prado via omalley)

    HADOOP-3328. When client is writing data to DFS, only the last
    datanode in the pipeline needs to verify the checksum. Saves around
    30% CPU on intermediate datanodes. (rangadi)

    HADOOP-3863. Use a thread-local string encoder rather than a static one
    that is protected by a lock. (acmurthy via omalley)

    HADOOP-3864. Prevent the JobTracker from locking up when a job is being
    initialized. (acmurthy via omalley)

    HADOOP-3816. Faster directory listing in KFS. (Sriram Rao via omalley)

    HADOOP-2130. Pipes submit job should have both blocking and non-blocking
    versions. (acmurthy via omalley)

    HADOOP-3769. Make the SampleMapper and SampleReducer from
    GenericMRLoadGenerator public, so they can be used in other contexts.
    (Lingyun Yang via omalley)

    HADOOP-3514. Inline the CRCs in intermediate files as opposed to reading
    it from a different .crc file. (Jothi Padmanabhan via ddas)

    HADOOP-3638. Caches the iFile index files in memory to reduce seeks
    (Jothi Padmanabhan via ddas)

    HADOOP-4225. FSEditLog.logOpenFile() should persist accessTime
    rather than modificationTime. (shv)

    HADOOP-4380. Made several new classes (Child, JVMId,
    JobTrackerInstrumentation, QueueManager, ResourceEstimator,
    TaskTrackerInstrumentation, and TaskTrackerMetricsInst) in
    org.apache.hadoop.mapred  package private instead of public. (omalley)

  BUG FIXES

    HADOOP-3563.  Refactor the distributed upgrade code so that it is
    easier to identify datanode and namenode related code. (dhruba)

    HADOOP-3640. Fix the read method in the NativeS3InputStream. (tomwhite via
    omalley)

    HADOOP-3711. Fixes the Streaming input parsing to properly find the
    separator. (Amareshwari Sriramadasu via ddas)

    HADOOP-3725. Prevent TestMiniMRMapDebugScript from swallowing exceptions.
    (Steve Loughran via cdouglas)

    HADOOP-3726. Throw exceptions from TestCLI setup and teardown instead of
    swallowing them. (Steve Loughran via cdouglas)

    HADOOP-3721. Refactor CompositeRecordReader and related mapred.join classes
    to make them clearer. (cdouglas)

    HADOOP-3720. Re-read the config file when dfsadmin -refreshNodes is invoked
    so dfs.hosts and dfs.hosts.exclude are observed. (lohit vijayarenu via
    cdouglas)

    HADOOP-3485. Allow writing to files over fuse.
    (Pete Wyckoff via dhruba)

    HADOOP-3723. The flags to the libhdfs.create call can be treated as
    a bitmask. (Pete Wyckoff via dhruba)

    HADOOP-3643. Filter out completed tasks when asking for running tasks in
    the JobTracker web/ui. (Amar Kamat via omalley)

    HADOOP-3777. Ensure that Lzo compressors/decompressors correctly handle the
    case where native libraries aren't available. (Chris Douglas via acmurthy)

    HADOOP-3728. Fix SleepJob so that it doesn't depend on temporary files,
    this ensures we can now run more than one instance of SleepJob
    simultaneously. (Chris Douglas via acmurthy)

    HADOOP-3795. Fix saving image files on Namenode with different checkpoint
    stamps. (Lohit Vijayarenu via mahadev)

    HADOOP-3624. Improving createeditslog to create tree directory structure.
    (Lohit Vijayarenu via mahadev)

    HADOOP-3778. DFSInputStream.seek() did not retry in case of some errors.
    (LN via rangadi)

    HADOOP-3661. The handling of moving files deleted through fuse-dfs to
    Trash made similar to the behaviour from dfs shell.
    (Pete Wyckoff via dhruba)

    HADOOP-3819. Unset LANG and LC_CTYPE in saveVersion.sh to make it
    compatible with non-English locales. (Rong-En Fan via cdouglas)

    HADOOP-3848. Cache calls to getSystemDir in the TaskTracker instead of
    calling it for each task start. (acmurthy via omalley)

    HADOOP-3131. Fix reduce progress reporting for compressed intermediate
    data. (Matei Zaharia via acmurthy)

    HADOOP-3796. fuse-dfs configuration is implemented as file system
    mount options. (Pete Wyckoff via dhruba)

    HADOOP-3836. Fix TestMultipleOutputs to correctly clean up. (Alejandro
    Abdelnur via acmurthy)

    HADOOP-3805. Improve fuse-dfs write performance.
    (Pete Wyckoff via zshao)

    HADOOP-3846. Fix unit test CreateEditsLog to generate paths correctly.
    (Lohit Vjayarenu via cdouglas)

    HADOOP-3904. Fix unit tests using the old dfs package name.
    (TszWo (Nicholas), SZE via johan)

    HADOOP-3319. Fix some HOD error messages to go stderr instead of
    stdout. (Vinod Kumar Vavilapalli via omalley)

    HADOOP-3907. Move INodeDirectoryWithQuota to its own .java file.
    (Tsz Wo (Nicholas), SZE via hairong)

    HADOOP-3919. Fix attribute name in hadoop-default for
    mapred.jobtracker.instrumentation. (Ari Rabkin via omalley)

    HADOOP-3903. Change the package name for the servlets to be hdfs instead of
    dfs. (Tsz Wo (Nicholas) Sze via omalley)

    HADOOP-3773. Change Pipes to set the default map output key and value
    types correctly. (Koji Noguchi via omalley)

    HADOOP-3952. Fix compilation error in TestDataJoin referencing dfs package.
    (omalley)

    HADOOP-3951. Fix package name for FSNamesystem logs and modify other
    hard-coded Logs to use the class name. (cdouglas)

    HADOOP-3889. Improve error reporting from HftpFileSystem, handling in
    DistCp. (Tsz Wo (Nicholas), SZE via cdouglas)

    HADOOP-3946. Fix TestMapRed after hadoop-3664. (tomwhite via omalley)

    HADOOP-3949. Remove duplicate jars from Chukwa. (Jerome Boulon via omalley)

    HADOOP-3933. DataNode sometimes sends up to io.byte.per.checksum bytes
    more than required to client. (Ning Li via rangadi)

    HADOOP-3962. Shell command "fs -count" should support paths with different
    file systems. (Tsz Wo (Nicholas), SZE via mahadev)

    HADOOP-3957. Fix javac warnings in DistCp and TestCopyFiles. (Tsz Wo
    (Nicholas), SZE via cdouglas)

    HADOOP-3958. Fix TestMapRed to check the success of test-job. (omalley via
    acmurthy)

    HADOOP-3985. Fix TestHDFSServerPorts to use random ports.  (Hairong Kuang
    via omalley)

    HADOOP-3964. Fix javadoc warnings introduced by FailMon. (dhruba)

    HADOOP-3785. Fix FileSystem cache to be case-insensitive for scheme and
    authority. (Bill de hOra via cdouglas)

    HADOOP-3506. Fix a rare NPE caused by error handling in S3. (Tom White via
    cdouglas)

    HADOOP-3705. Fix mapred.join parser to accept InputFormats named with
    underscore and static, inner classes. (cdouglas)

    HADOOP-4023. Fix javadoc warnings introduced when the HDFS javadoc was
    made private. (omalley)

    HADOOP-4030. Remove lzop from the default list of codecs. (Arun Murthy via
    cdouglas)

    HADOOP-3961. Fix task disk space requirement estimates for virtual
    input jobs. Delays limiting task placement until after 10% of the maps
    have finished. (Ari Rabkin via omalley)

    HADOOP-2168. Fix problem with C++ record reader's progress not being
    reported to framework. (acmurthy via omalley)

    HADOOP-3966. Copy findbugs generated output files to PATCH_DIR while
    running test-patch. (Ramya R via lohit)

    HADOOP-4037. Fix the eclipse plugin for versions of kfs and log4j. (nigel
    via omalley)

    HADOOP-3950. Cause the Mini MR cluster to wait for task trackers to
    register before continuing. (enis via omalley)

    HADOOP-3910. Remove unused ClusterTestDFSNamespaceLogging and
    ClusterTestDFS. (Tsz Wo (Nicholas), SZE via cdouglas)

    HADOOP-3954. Disable record skipping by default. (Sharad Agarwal via
    cdouglas)

    HADOOP-4050. Fix TestFairScheduler to use absolute paths for the work
    directory. (Matei Zaharia via omalley)

    HADOOP-4069. Keep temporary test files from TestKosmosFileSystem under
    test.build.data instead of /tmp. (lohit via omalley)

    HADOOP-4078. Create test files for TestKosmosFileSystem in separate
    directory under test.build.data. (lohit)

    HADOOP-3968. Fix getFileBlockLocations calls to use FileStatus instead
    of Path reflecting the new API. (Pete Wyckoff via lohit)

    HADOOP-3963. libhdfs does not exit on its own, instead it returns error
    to the caller and behaves as a true library. (Pete Wyckoff via dhruba)

    HADOOP-4100. Removes the cleanupTask scheduling from the Scheduler
    implementations and moves it to the JobTracker.
    (Amareshwari Sriramadasu via ddas)

    HADOOP-4097. Make hive work well with speculative execution turned on.
    (Joydeep Sen Sarma via dhruba)

    HADOOP-4113. Changes to libhdfs to not exit on its own, rather return
    an error code to the caller. (Pete Wyckoff via dhruba)

    HADOOP-4054. Remove duplicate lease removal during edit log loading.
    (hairong)

    HADOOP-4071. FSNameSystem.isReplicationInProgress should add an
    underReplicated block to the neededReplication queue using method
    "add" not "update". (hairong)

    HADOOP-4154. Fix type warnings in WritableUtils. (szetszwo via omalley)

    HADOOP-4133. Log files generated by Hive should reside in the
    build directory. (Prasad Chakka via dhruba)

    HADOOP-4094. Hive now has hive-default.xml and hive-site.xml similar
    to core hadoop. (Prasad Chakka via dhruba)

    HADOOP-4112. Handles cleanupTask in JobHistory
    (Amareshwari Sriramadasu via ddas)

    HADOOP-3831. Very slow reading clients sometimes failed while reading.
    (rangadi)

    HADOOP-4155. Use JobTracker's start time while initializing JobHistory's
    JobTracker Unique String. (lohit)

    HADOOP-4099. Fix null pointer when using HFTP from an 0.18 server.
    (dhruba via omalley)

    HADOOP-3570. Includes user specified libjar files in the client side
    classpath path. (Sharad Agarwal via ddas)

    HADOOP-4129. Changed memory limits of TaskTracker and Tasks to be in
    KiloBytes rather than bytes. (Vinod Kumar Vavilapalli via acmurthy)

    HADOOP-4139. Optimize Hive multi group-by.
    (Namin Jain via dhruba)

    HADOOP-3911. Add a check to fsck options to make sure -files is not
    the first option to resolve conflicts with GenericOptionsParser
    (lohit)

    HADOOP-3623. Refactor LeaseManager. (szetszwo)

    HADOOP-4125. Handles Reduce cleanup tip on the web ui.
    (Amareshwari Sriramadasu via ddas)

    HADOOP-4087. Hive Metastore API for php and python clients.
    (Prasad Chakka via dhruba)

    HADOOP-4197. Update DATA_TRANSFER_VERSION for HADOOP-3981. (szetszwo)

    HADOOP-4138. Refactor the Hive SerDe library to better structure
    the interfaces to the serializer and de-serializer.
    (Zheng Shao via dhruba)

    HADOOP-4195. Close compressor before returning to codec pool.
    (acmurthy via omalley)

    HADOOP-2403. Escapes some special characters before logging to
    history files. (Amareshwari Sriramadasu via ddas)

    HADOOP-4200. Fix a bug in the test-patch.sh script.
    (Ramya R via nigel)

    HADOOP-4084. Add explain plan capabilities to Hive Query Language.
    (Ashish Thusoo via dhruba)

    HADOOP-4121. Preserve cause for exception if the initialization of
    HistoryViewer for JobHistory fails. (Amareshwari Sri Ramadasu via
    acmurthy)

    HADOOP-4213. Fixes NPE in TestLimitTasksPerJobTaskScheduler.
    (Sreekanth Ramakrishnan via ddas)

    HADOOP-4077. Setting access and modification time for a file
    requires write permissions on the file. (dhruba)

    HADOOP-3592. Fix a couple of possible file leaks in FileUtil
    (Bill de hOra via rangadi)

    HADOOP-4120. Hive interactive shell records the time taken by a
    query.  (Raghotham Murthy via dhruba)

    HADOOP-4090. The hive scripts pick up hadoop from HADOOP_HOME
    and then the path. (Raghotham Murthy via dhruba)

    HADOOP-4242. Remove extra ";" in FSDirectory that blocks compilation
    in some IDE's. (szetszwo via omalley)

    HADOOP-4249. Fix eclipse path to include the hsqldb.jar. (szetszwo via
    omalley)

    HADOOP-4247. Move InputSampler into org.apache.hadoop.mapred.lib, so that
    examples.jar doesn't depend on tools.jar. (omalley)

    HADOOP-4269. Fix the deprecation of LineReader by extending the new class
    into the old name and deprecating it. Also update the tests to test the
    new class. (cdouglas via omalley)

    HADOOP-4280. Fix conversions between seconds in C and milliseconds in
    Java for access times for files. (Pete Wyckoff via rangadi)

    HADOOP-4254. -setSpaceQuota command does not convert "TB" extenstion to
    terabytes properly. Implementation now uses StringUtils for parsing this.
    (Raghu Angadi)

    HADOOP-4259. Findbugs should run over tools.jar also. (cdouglas via
    omalley)

    HADOOP-4275. Move public method isJobValidName from JobID to a private
    method in JobTracker. (omalley)

    HADOOP-4173. fix failures in TestProcfsBasedProcessTree and
    TestTaskTrackerMemoryManager tests. ProcfsBasedProcessTree and
    memory management in TaskTracker are disabled on Windows.
    (Vinod K V via rangadi)

    HADOOP-4189. Fixes the history blocksize & intertracker protocol version
    issues introduced as part of HADOOP-3245. (Amar Kamat via ddas)

    HADOOP-4190. Fixes the backward compatibility issue with Job History.
    introduced by HADOOP-3245 and HADOOP-2403. (Amar Kamat via ddas)

    HADOOP-4237. Fixes the TestStreamingBadRecords.testNarrowDown testcase.
    (Sharad Agarwal via ddas)

    HADOOP-4274. Capacity scheduler accidently modifies the underlying
    data structures when browing the job lists. (Hemanth Yamijala via omalley)

    HADOOP-4309. Fix eclipse-plugin compilation. (cdouglas)

    HADOOP-4232. Fix race condition in JVM reuse when multiple slots become
    free. (ddas via acmurthy)

    HADOOP-4302. Fix a race condition in TestReduceFetch that can yield false
    negatvies. (cdouglas)

    HADOOP-3942. Update distcp documentation to include features introduced in
    HADOOP-3873, HADOOP-3939. (Tsz Wo (Nicholas), SZE via cdouglas)

    HADOOP-4319. fuse-dfs dfs_read function returns as many bytes as it is
    told to read unlesss end-of-file is reached.  (Pete Wyckoff via dhruba)

    HADOOP-4246. Ensure we have the correct lower bound on the number of
    retries for fetching map-outputs; also fixed the case where the reducer
    automatically kills on too many unique map-outputs could not be fetched
    for small jobs. (Amareshwari Sri Ramadasu via acmurthy)

    HADOOP-4163. Report FSErrors from map output fetch threads instead of
    merely logging them. (Sharad Agarwal via cdouglas)

    HADOOP-4261. Adds a setup task for jobs. This is required so that we
    don't setup jobs that haven't been inited yet (since init could lead
    to job failure). Only after the init has successfully happened do we
    launch the setupJob task. (Amareshwari Sriramadasu via ddas)

    HADOOP-4256. Removes Completed and Failed Job tables from
    jobqueue_details.jsp. (Sreekanth Ramakrishnan via ddas)

    HADOOP-4267. Occasional exceptions during shutting down HSQLDB is logged
    but not rethrown. (enis)

    HADOOP-4018. The number of tasks for a single job cannot exceed a
    pre-configured maximum value. (dhruba)

    HADOOP-4288. Fixes a NPE problem in CapacityScheduler.
    (Amar Kamat via ddas)

    HADOOP-4014. Create hard links with 'fsutil hardlink' on Windows. (shv)

    HADOOP-4393. Merged org.apache.hadoop.fs.permission.AccessControlException
    and org.apache.hadoop.security.AccessControlIOException into a single
    class hadoop.security.AccessControlException. (omalley via acmurthy)

    HADOOP-4287. Fixes an issue to do with maintaining counts of running/pending
    maps/reduces. (Sreekanth Ramakrishnan via ddas)

    HADOOP-4361. Makes sure that jobs killed from command line are killed
    fast (i.e., there is a slot to run the cleanup task soon).
    (Amareshwari Sriramadasu via ddas)

    HADOOP-4400. Add "hdfs://" to fs.default.name on quickstart.html.
    (Jeff Hammerbacher via omalley)

    HADOOP-4378. Fix TestJobQueueInformation to use SleepJob rather than
    WordCount via TestMiniMRWithDFS. (Sreekanth Ramakrishnan via acmurthy)

    HADOOP-4376. Fix formatting in hadoop-default.xml for
    hadoop.http.filter.initializers. (Enis Soztutar via acmurthy)

    HADOOP-4410. Adds an extra arg to the API FileUtil.makeShellPath to
    determine whether to canonicalize file paths or not.
    (Amareshwari Sriramadasu via ddas)

    HADOOP-4236. Ensure un-initialized jobs are killed correctly on
    user-demand. (Sharad Agarwal via acmurthy)

    HADOOP-4373. Fix calculation of Guaranteed Capacity for the
    capacity-scheduler. (Hemanth Yamijala via acmurthy)

    HADOOP-4053. Schedulers must be notified when jobs complete. (Amar Kamat via omalley)

    HADOOP-4335. Fix FsShell -ls for filesystems without owners/groups. (David
    Phillips via cdouglas)

    HADOOP-4426. TestCapacityScheduler broke due to the two commits HADOOP-4053
    and HADOOP-4373. This patch fixes that. (Hemanth Yamijala via ddas)

    HADOOP-4418. Updates documentation in forrest for Mapred, streaming and pipes.
    (Amareshwari Sriramadasu via ddas)

    HADOOP-3155. Ensure that there is only one thread fetching
    TaskCompletionEvents on TaskTracker re-init. (Dhruba Borthakur via
    acmurthy)

    HADOOP-4425. Fix EditLogInputStream to overload the bulk read method.
    (cdouglas)

    HADOOP-4427. Adds the new queue/job commands to the manual.
    (Sreekanth Ramakrishnan via ddas)

    HADOOP-4278. Increase debug logging for unit test TestDatanodeDeath.
    Fix the case when primary is dead.  (dhruba via szetszwo)

    HADOOP-4423. Keep block length when the block recovery is triggered by
    append.  (szetszwo)

    HADOOP-4449. Fix dfsadmin usage. (Raghu Angadi via cdouglas)

    HADOOP-4455. Added TestSerDe so that unit tests can run successfully.
    (Ashish Thusoo via dhruba)

    HADOOP-4457. Fixes an input split logging problem introduced by
    HADOOP-3245. (Amareshwari Sriramadasu via ddas)

    HADOOP-4464. Separate out TestFileCreationClient from TestFileCreation.
    (Tsz Wo (Nicholas), SZE via cdouglas)

    HADOOP-4404. saveFSImage() removes files from a storage directory that do
    not correspond to its type. (shv)

    HADOOP-4149. Fix handling of updates to the job priority, by changing the
    list of jobs to be keyed by the priority, submit time, and job tracker id.
    (Amar Kamat via omalley)

    HADOOP-4296. Fix job client failures by not retiring a job as soon as it
    is finished. (dhruba)

    HADOOP-4439. Remove configuration variables that aren't usable yet, in
    particular mapred.tasktracker.tasks.maxmemory and mapred.task.max.memory.
    (Hemanth Yamijala via omalley)

    HADOOP-4230. Fix for serde2 interface, limit operator, select * operator,
    UDF trim functions and sampling. (Ashish Thusoo via dhruba)

    HADOOP-4358. No need to truncate access time in INode. Also fixes NPE
    in CreateEditsLog. (Raghu Angadi)

    HADOOP-4387. TestHDFSFileSystemContract fails on windows nightly builds.
    (Raghu Angadi)

    HADOOP-4466. Ensure that SequenceFileOutputFormat isn't tied to Writables
    and can be used with other Serialization frameworks. (Chris Wensel via
    acmurthy)

    HADOOP-4525. Fix ipc.server.ipcnodelay originally missed in in HADOOP-2232.
    (cdouglas via Clint Morgan)

    HADOOP-4498. Ensure that JobHistory correctly escapes the job name so that
    regex patterns work. (Chris Wensel via acmurthy)

    HADOOP-4446. Modify guaranteed capacity labels in capacity scheduler's UI
    to reflect the information being displayed. (Sreekanth Ramakrishnan via
    yhemanth)

    HADOOP-4282. Some user facing URLs are not filtered by user filters.
    (szetszwo)

    HADOOP-4595. Fixes two race conditions - one to do with updating free slot count,
    and another to do with starting the MapEventsFetcher thread. (ddas)

    HADOOP-4552. Fix a deadlock in RPC server. (Raghu Angadi)

    HADOOP-4471. Sort running jobs by priority in the capacity scheduler.
    (Amar Kamat via yhemanth)

    HADOOP-4500. Fix MultiFileSplit to get the FileSystem from the relevant
    path rather than the JobClient. (Joydeep Sen Sarma via cdouglas)

Release 0.18.4 - Unreleased

  BUG FIXES

    HADOOP-5114. Remove timeout for accept() in DataNode. This makes accept()
    fail in JDK on Windows and causes many tests to fail. (Raghu Angadi)

    HADOOP-5192. Block receiver should not remove a block that's created or
    being written by other threads. (hairong)

    HADOOP-5134. FSNamesystem#commitBlockSynchronization adds under-construction
    block locations to blocksMap. (Dhruba Borthakur via hairong)

    HADOOP-5412. Simulated DataNode should not write to a block that's being
    written by another thread. (hairong)

    HADOOP-5465. Fix the problem of blocks remaining under-replicated by
    providing synchronized modification to the counter xmitsInProgress in
    DataNode. (hairong)

    HADOOP-5557. Fixes some minor problems in TestOverReplicatedBlocks.
    (szetszwo)

    HADOOP-5644. Namenode is stuck in safe mode. (suresh Srinivas via hairong)

    HADOOP-6017. Lease Manager in NameNode does not handle certain characters
    in filenames. This results in fatal errors in Secondary NameNode and while
    restrating NameNode. (Tsz Wo (Nicholas), SZE via rangadi)

Release 0.18.3 - 2009-01-27

  IMPROVEMENTS

    HADOOP-4150. Include librecordio in hadoop releases. (Giridharan Kesavan
    via acmurthy)

    HADOOP-4668. Improve documentation for setCombinerClass to clarify the
    restrictions on combiners. (omalley)

  BUG FIXES

    HADOOP-4499. DFSClient should invoke checksumOk only once. (Raghu Angadi)

    HADOOP-4597. Calculate mis-replicated blocks when safe-mode is turned
    off manually. (shv)

    HADOOP-3121. lsr should keep listing the remaining items but not
    terminate if there is any IOException. (szetszwo)

    HADOOP-4610. Always calculate mis-replicated blocks when safe-mode is
    turned off. (shv)

    HADOOP-3883. Limit namenode to assign at most one generation stamp for
    a particular block within a short period. (szetszwo)

    HADOOP-4556. Block went missing. (hairong)

    HADOOP-4643. NameNode should exclude excessive replicas when counting
    live replicas for a block. (hairong)

    HADOOP-4703. Should not wait for proxy forever in lease recovering.
    (szetszwo)

    HADOOP-4647. NamenodeFsck should close the DFSClient it has created.
    (szetszwo)

    HADOOP-4616. Fuse-dfs can handle bad values from FileSystem.read call.
    (Pete Wyckoff via dhruba)

    HADOOP-4061. Throttle Datanode decommission monitoring in Namenode.
    (szetszwo)

    HADOOP-4659. Root cause of connection failure is being lost to code that
    uses it for delaying startup. (Steve Loughran and Hairong via hairong)

    HADOOP-4614. Lazily open segments when merging map spills to avoid using
    too many file descriptors. (Yuri Pradkin via cdouglas)

    HADOOP-4257. The DFS client should pick only one datanode as the candidate
    to initiate lease recovery.  (Tsz Wo (Nicholas), SZE via dhruba)

    HADOOP-4713. Fix librecordio to handle records larger than 64k. (Christian
    Kunz via cdouglas)

    HADOOP-4635. Fix a memory leak in fuse dfs. (pete wyckoff via mahadev)

    HADOOP-4714. Report status between merges and make the number of records
    between progress reports configurable. (Jothi Padmanabhan via cdouglas)

    HADOOP-4726. Fix documentation typos "the the". (Edward J. Yoon via
    szetszwo)

    HADOOP-4679. Datanode prints tons of log messages: waiting for threadgroup
    to exit, active threads is XX. (hairong)

    HADOOP-4746. Job output directory should be normalized. (hairong)

    HADOOP-4717. Removal of default port# in NameNode.getUri() causes a
    map/reduce job failed to prompt temporary output. (hairong)

    HADOOP-4778. Check for zero size block meta file when updating a block.
    (szetszwo)

    HADOOP-4742. Replica gets deleted by mistake. (Wang Xu via hairong)

    HADOOP-4702. Failed block replication leaves an incomplete block in
    receiver's tmp data directory. (hairong)

    HADOOP-4613. Fix block browsing on Web UI. (Johan Oskarsson via shv)

    HADOOP-4806. HDFS rename should not use src path as a regular expression.
    (szetszwo)

    HADOOP-4795. Prevent lease monitor getting into an infinite loop when
    leases and the namespace tree does not match. (szetszwo)

    HADOOP-4620. Fixes Streaming to handle well the cases of map/reduce with empty
    input/output. (Ravi Gummadi via ddas)

    HADOOP-4857. Fixes TestUlimit to have exactly 1 map in the jobs spawned.
    (Ravi Gummadi via ddas)

    HADOOP-4810. Data lost at cluster startup time. (hairong)

    HADOOP-4797. Improve how RPC server reads and writes large buffers. Avoids
    soft-leak of direct buffers and excess copies in NIO layer. (Raghu Angadi)

    HADOOP-4840. TestNodeCount sometimes fails with NullPointerException.
    (hairong)

    HADOOP-4904. Fix deadlock while leaving safe mode. (shv)

    HADOOP-1980. 'dfsadmin -safemode enter' should prevent the namenode from
    leaving safemode automatically. (shv)

    HADOOP-4951. Lease monitor should acquire the LeaseManager lock but not the
    Monitor lock. (szetszwo)

    HADOOP-4935. processMisReplicatedBlocks() should not clear
    excessReplicateMap. (shv)

    HADOOP-4961. Fix ConcurrentModificationException in lease recovery
    of empty files. (shv)

    HADOOP-4971. A long (unexpected) delay at datanodes could make subsequent
    block reports from many datanode at the same time. (Raghu Angadi)

    HADOOP-4910. NameNode should exclude replicas when choosing excessive
    replicas to delete to avoid data lose. (hairong)

    HADOOP-4983. Fixes a problem in updating Counters in the status reporting.
    (Amareshwari Sriramadasu via ddas)

Release 0.18.2 - 2008-11-03

  BUG FIXES

    HADOOP-3614. Fix a bug that Datanode may use an old GenerationStamp to get
    meta file. (szetszwo)

    HADOOP-4314. Simulated datanodes should not include blocks that are still
    being written in their block report. (Raghu Angadi)

    HADOOP-4228. dfs datanode metrics, bytes_read and bytes_written, overflow
    due to incorrect type used. (hairong)

    HADOOP-4395. The FSEditLog loading is incorrect for the case OP_SET_OWNER.
    (szetszwo)

    HADOOP-4351. FSNamesystem.getBlockLocationsInternal throws
    ArrayIndexOutOfBoundsException. (hairong)

    HADOOP-4403. Make TestLeaseRecovery and TestFileCreation more robust.
    (szetszwo)

    HADOOP-4292. Do not support append() for LocalFileSystem. (hairong)

    HADOOP-4399. Make fuse-dfs multi-thread access safe.
    (Pete Wyckoff via dhruba)

    HADOOP-4369. Use setMetric(...) instead of incrMetric(...) for metrics
    averages.  (Brian Bockelman via szetszwo)

    HADOOP-4469. Rename and add the ant task jar file to the tar file. (nigel)

    HADOOP-3914. DFSClient sends Checksum Ok only once for a block.
    (Christian Kunz via hairong)

    HADOOP-4467. SerializationFactory now uses the current context ClassLoader
    allowing for user supplied Serialization instances. (Chris Wensel via
    acmurthy)

    HADOOP-4517. Release FSDataset lock before joining ongoing create threads.
    (szetszwo)

    HADOOP-4526. fsck failing with NullPointerException. (hairong)

    HADOOP-4483 Honor the max parameter in DatanodeDescriptor.getBlockArray(..)
    (Ahad Rana and Hairong Kuang via szetszwo)

    HADOOP-4340. Correctly set the exit code from JobShell.main so that the
    'hadoop jar' command returns the right code to the user. (acmurthy)

  NEW FEATURES

    HADOOP-2421.  Add jdiff output to documentation, listing all API
    changes from the prior release.  (cutting)

Release 0.18.1 - 2008-09-17

  IMPROVEMENTS

    HADOOP-3934. Upgrade log4j to 1.2.15. (omalley)

  BUG FIXES

    HADOOP-3995. In case of quota failure on HDFS, rename does not restore
    source filename. (rangadi)

    HADOOP-3821. Prevent SequenceFile and IFile from duplicating codecs in
    CodecPool when closed more than once. (Arun Murthy via cdouglas)

    HADOOP-4040. Remove coded default of the IPC idle connection timeout
    from the TaskTracker, which was causing HDFS client connections to not be
    collected. (ddas via omalley)

    HADOOP-4046. Made WritableComparable's constructor protected instead of
    private to re-enable class derivation. (cdouglas via omalley)

    HADOOP-3940. Fix in-memory merge condition to wait when there are no map
    outputs or when the final map outputs are being fetched without contention.
    (cdouglas)

Release 0.18.0 - 2008-08-19

  INCOMPATIBLE CHANGES

    HADOOP-2703.  The default options to fsck skips checking files
    that are being written to. The output of fsck is incompatible
    with previous release. (lohit vijayarenu via dhruba)

    HADOOP-2865. FsShell.ls() printout format changed to print file names
    in the end of the line. (Edward J. Yoon via shv)

    HADOOP-3283. The Datanode has a RPC server. It currently supports
    two RPCs: the first RPC retrives the metadata about a block and the
    second RPC sets the generation stamp of an existing block.
    (Tsz Wo (Nicholas), SZE via dhruba)

    HADOOP-2797. Code related to upgrading to 0.14 (Block CRCs) is
    removed. As result, upgrade to 0.18 or later from 0.13 or earlier
    is not supported. If upgrading from 0.13 or earlier is required,
    please upgrade to an intermediate version (0.14-0.17) and then
    to this version. (rangadi)

    HADOOP-544. This issue introduces new classes JobID, TaskID and
    TaskAttemptID, which should be used instead of their string counterparts.
    Functions in JobClient, TaskReport, RunningJob, jobcontrol.Job and
    TaskCompletionEvent that use string arguments are deprecated in favor
    of the corresponding ones that use ID objects. Applications can use
    xxxID.toString() and xxxID.forName() methods to convert/restore objects
    to/from strings. (Enis Soztutar via ddas)

    HADOOP-2188. RPC client sends a ping rather than throw timeouts.
    RPC server does not throw away old RPCs. If clients and the server are on
    different versions, they are not able to function well. In addition,
    The property ipc.client.timeout is removed from the default hadoop
    configuration. It also removes metrics RpcOpsDiscardedOPsNum. (hairong)

    HADOOP-2181. This issue adds logging for input splits in Jobtracker log
    and jobHistory log. Also adds web UI for viewing input splits in job UI
    and history UI. (Amareshwari Sriramadasu via ddas)

    HADOOP-3226. Run combiners multiple times over map outputs as they
    are merged in both the map and the reduce tasks. (cdouglas via omalley)

    HADOOP-3329.  DatanodeDescriptor objects should not be stored in the
    fsimage. (dhruba)

    HADOOP-2656.  The Block object has a generation stamp inside it.
    Existing blocks get a generation stamp of 0. This is needed to support
    appends. (dhruba)

    HADOOP-3390. Removed deprecated ClientProtocol.abandonFileInProgress().
    (Tsz Wo (Nicholas), SZE via rangadi)

    HADOOP-3405. Made some map/reduce internal classes non-public:
    MapTaskStatus, ReduceTaskStatus, JobSubmissionProtocol,
    CompletedJobStatusStore. (enis via omaley)

    HADOOP-3265. Removed depcrecated API getFileCacheHints().
    (Lohit Vijayarenu via rangadi)

    HADOOP-3310. The namenode instructs the primary datanode to do lease
    recovery. The block gets a new  generation stamp.
    (Tsz Wo (Nicholas), SZE via dhruba)

    HADOOP-2909. Improve IPC idle connection management. Property
    ipc.client.maxidletime is removed from the default configuration,
    instead it is defined as twice of the ipc.client.connection.maxidletime.
    A connection with outstanding requests won't be treated as idle.
    (hairong)

    HADOOP-3459. Change in the output format of dfs -ls to more closely match
    /bin/ls. New format is: perm repl owner group size date name
    (Mukund Madhugiri via omally)

    HADOOP-3113. An fsync invoked on a HDFS file really really
    persists data! The datanode moves blocks in the tmp directory to
    the real block directory on a datanode-restart. (dhruba)

    HADOOP-3452. Change fsck to return non-zero status for a corrupt
    FileSystem. (lohit vijayarenu via cdouglas)

    HADOOP-3193. Include the address of the client that found the corrupted
    block in the log. Also include a CorruptedBlocks metric to track the size
    of the corrupted block map. (cdouglas)

    HADOOP-3512. Separate out the tools into a tools jar. (omalley)

    HADOOP-3598. Ensure that temporary task-output directories are not created
    if they are not necessary e.g. for Maps with no side-effect files.
    (acmurthy)

    HADOOP-3665. Modify WritableComparator so that it only creates instances
    of the keytype if the type does not define a WritableComparator. Calling
    the superclass compare will throw a NullPointerException. Also define
    a RawComparator for NullWritable and permit it to be written as a key
    to SequenceFiles. (cdouglas)

    HADOOP-3673. Avoid deadlock caused by DataNode RPC receoverBlock().
    (Tsz Wo (Nicholas), SZE via rangadi)

  NEW FEATURES

    HADOOP-3074. Provides a UrlStreamHandler for DFS and other FS,
    relying on FileSystem (taton)

    HADOOP-2585. Name-node imports namespace data from a recent checkpoint
    accessible via a NFS mount. (shv)

    HADOOP-3061. Writable types for doubles and bytes. (Andrzej
    Bialecki via omalley)

    HADOOP-2857. Allow libhdfs to set jvm options. (Craig Macdonald
    via omalley)

    HADOOP-3317. Add default port for HDFS namenode.  The port in
    "hdfs:" URIs now defaults to 8020, so that one may simply use URIs
    of the form "hdfs://example.com/dir/file". (cutting)

    HADOOP-2019. Adds support for .tar, .tgz and .tar.gz files in
    DistributedCache (Amareshwari Sriramadasu via ddas)

    HADOOP-3058. Add FSNamesystem status metrics.
    (Lohit Vjayarenu via rangadi)

    HADOOP-1915. Allow users to specify counters via strings instead
    of enumerations. (tomwhite via omalley)

    HADOOP-2065. Delay invalidating corrupt replicas of block until its
    is removed from under replicated state. If all replicas are found to
    be corrupt, retain all copies and mark the block as corrupt.
    (Lohit Vjayarenu via rangadi)

    HADOOP-3221. Adds org.apache.hadoop.mapred.lib.NLineInputFormat, which
    splits files into splits each of N lines. N can be specified by
    configuration property "mapred.line.input.format.linespermap", which
    defaults to 1. (Amareshwari Sriramadasu via ddas)

    HADOOP-3336. Direct a subset of annotated FSNamesystem calls for audit
    logging. (cdouglas)

    HADOOP-3400. A new API FileSystem.deleteOnExit() that facilitates
    handling of temporary files in HDFS. (dhruba)

    HADOOP-4.  Add fuse-dfs to contrib, permitting one to mount an
    HDFS filesystem on systems that support FUSE, e.g., Linux.
    (Pete Wyckoff via cutting)

    HADOOP-3246. Add FTPFileSystem.  (Ankur Goel via cutting)

    HADOOP-3250. Extend FileSystem API to allow appending to files.
    (Tsz Wo (Nicholas), SZE via cdouglas)

    HADOOP-3177. Implement Syncable interface for FileSystem.
    (Tsz Wo (Nicholas), SZE via dhruba)

    HADOOP-1328. Implement user counters in streaming. (tomwhite via
    omalley)

    HADOOP-3187. Quotas for namespace management. (Hairong Kuang via ddas)

    HADOOP-3307. Support for Archives in Hadoop. (Mahadev Konar via ddas)

    HADOOP-3460. Add SequenceFileAsBinaryOutputFormat to permit direct
    writes of serialized data. (Koji Noguchi via cdouglas)

    HADOOP-3230. Add ability to get counter values from command
    line. (tomwhite via omalley)

    HADOOP-930. Add support for native S3 files.  (tomwhite via cutting)

    HADOOP-3502. Quota API needs documentation in Forrest. (hairong)

    HADOOP-3413. Allow SequenceFile.Reader to use serialization
    framework. (tomwhite via omalley)

    HADOOP-3541. Import of the namespace from a checkpoint documented
    in hadoop user guide. (shv)

  IMPROVEMENTS

    HADOOP-3677. Simplify generation stamp upgrade by making is a
    local upgrade on datandodes. Deleted distributed upgrade.
    (rangadi)

    HADOOP-2928. Remove deprecated FileSystem.getContentLength().
    (Lohit Vijayarenu via rangadi)

    HADOOP-3130. Make the connect timeout smaller for getFile.
    (Amar Ramesh Kamat via ddas)

    HADOOP-3160. Remove deprecated exists() from ClientProtocol and
    FSNamesystem (Lohit Vjayarenu via rangadi)

    HADOOP-2910. Throttle IPC Clients during bursts of requests or
    server slowdown. Clients retry connection for up to 15 minutes
    when socket connection times out. (hairong)

    HADOOP-3295. Allow TextOutputFormat to use configurable spearators.
    (Zheng Shao via cdouglas).

    HADOOP-3308. Improve QuickSort by excluding values eq the pivot from the
    partition. (cdouglas)

    HADOOP-2461. Trim property names in configuration.
    (Tsz Wo (Nicholas), SZE via shv)

    HADOOP-2799. Deprecate o.a.h.io.Closable in favor of java.io.Closable.
    (Tsz Wo (Nicholas), SZE via cdouglas)

    HADOOP-3345. Enhance the hudson-test-patch target to cleanup messages,
    fix minor defects, and add eclipse plugin and python unit tests. (nigel)

    HADOOP-3144. Improve robustness of LineRecordReader by defining a maximum
    line length (mapred.linerecordreader.maxlength), thereby avoiding reading
    too far into the following split. (Zheng Shao via cdouglas)

    HADOOP-3334. Move lease handling from FSNamesystem into a seperate class.
    (Tsz Wo (Nicholas), SZE via rangadi)

    HADOOP-3332. Reduces the amount of logging in Reducer's shuffle phase.
    (Devaraj Das)

    HADOOP-3355. Enhances Configuration class to accept hex numbers for getInt
    and getLong. (Amareshwari Sriramadasu via ddas)

    HADOOP-3350. Add an argument to distcp to permit the user to limit the
    number of maps. (cdouglas)

    HADOOP-3013. Add corrupt block reporting to fsck.
    (lohit vijayarenu via cdouglas)

    HADOOP-3377. Remove TaskRunner::replaceAll and replace with equivalent
    String::replace. (Brice Arnould via cdouglas)

    HADOOP-3398. Minor improvement to a utility function in that participates
    in backoff calculation. (cdouglas)

    HADOOP-3381. Clear referenced when directories are deleted so that
    effect of memory leaks are not multiplied. (rangadi)

    HADOOP-2867. Adds the task's CWD to its LD_LIBRARY_PATH.
    (Amareshwari Sriramadasu via ddas)

    HADOOP-3232. DU class runs the 'du' command in a seperate thread so
    that it does not block user. DataNode misses heartbeats in large
    nodes otherwise. (Johan Oskarsson via rangadi)

    HADOOP-3035. During block transfers between datanodes, the receiving
    datanode, now can report corrupt replicas received from src node to
    the namenode. (Lohit Vijayarenu via rangadi)

    HADOOP-3434. Retain the cause of the bind failure in Server::bind.
    (Steve Loughran via cdouglas)

    HADOOP-3429. Increases the size of the buffers used for the communication
    for Streaming jobs. (Amareshwari Sriramadasu via ddas)

    HADOOP-3486. Change default for initial block report to 0 seconds
    and document it. (Sanjay Radia via omalley)

    HADOOP-3448. Improve the text in the assertion making sure the
    layout versions are consistent in the data node. (Steve Loughran
    via omalley)

    HADOOP-2095. Improve the Map-Reduce shuffle/merge by cutting down
    buffer-copies; changed intermediate sort/merge to use the new IFile format
    rather than SequenceFiles and compression of map-outputs is now
    implemented by compressing the entire file rather than SequenceFile
    compression. Shuffle also has been changed to use a simple byte-buffer
    manager rather than the InMemoryFileSystem.
    Configuration changes to hadoop-default.xml:
      deprecated mapred.map.output.compression.type
    (acmurthy)

    HADOOP-236. JobTacker now refuses connection from a task tracker with a
    different version number. (Sharad Agarwal via ddas)

    HADOOP-3427. Improves the shuffle scheduler. It now waits for notifications
    from shuffle threads when it has scheduled enough, before scheduling more.
    (ddas)

    HADOOP-2393. Moves the handling of dir deletions in the tasktracker to
    a separate thread. (Amareshwari Sriramadasu via ddas)

    HADOOP-3501. Deprecate InMemoryFileSystem. (cutting via omalley)

    HADOOP-3366. Stall the shuffle while in-memory merge is in progress.
    (acmurthy)

    HADOOP-2916. Refactor src structure, but leave package structure alone.
    (Raghu Angadi via mukund)

    HADOOP-3492. Add forrest documentation for user archives.
    (Mahadev Konar via hairong)

    HADOOP-3467. Improve documentation for FileSystem::deleteOnExit.
    (Tsz Wo (Nicholas), SZE via cdouglas)

    HADOOP-3379. Documents stream.non.zero.exit.status.is.failure for Streaming.
    (Amareshwari Sriramadasu via ddas)

    HADOOP-3096. Improves documentation about the Task Execution Environment in
    the Map-Reduce tutorial. (Amareshwari Sriramadasu via ddas)

    HADOOP-2984. Add forrest documentation for DistCp. (cdouglas)

    HADOOP-3406. Add forrest documentation for Profiling.
    (Amareshwari Sriramadasu via ddas)

    HADOOP-2762. Add forrest documentation for controls of memory limits on
    hadoop daemons and Map-Reduce tasks. (Amareshwari Sriramadasu via ddas)

    HADOOP-3535. Fix documentation and name of IOUtils.close to
    reflect that it should only be used in cleanup contexts. (omalley)

    HADOOP-3593. Updates the mapred tutorial. (ddas)

    HADOOP-3547. Documents the way in which native libraries can be distributed
    via the DistributedCache. (Amareshwari Sriramadasu via ddas)

    HADOOP-3606. Updates the Streaming doc. (Amareshwari Sriramadasu via ddas)

    HADOOP-3532. Add jdiff reports to the build scripts. (omalley)

    HADOOP-3100. Develop tests to test the DFS command line interface. (mukund)

    HADOOP-3688. Fix up HDFS docs. (Robert Chansler via hairong)

  OPTIMIZATIONS

    HADOOP-3274. The default constructor of BytesWritable creates empty
    byte array. (Tsz Wo (Nicholas), SZE via shv)

    HADOOP-3272. Remove redundant copy of Block object in BlocksMap.
    (Lohit Vjayarenu via shv)

    HADOOP-3164. Reduce DataNode CPU usage by using FileChannel.tranferTo().
    On Linux DataNode takes 5 times less CPU while serving data. Results may
    vary on other platforms. (rangadi)

    HADOOP-3248. Optimization of saveFSImage. (Dhruba via shv)

    HADOOP-3297. Fetch more task completion events from the job
    tracker and task tracker. (ddas via omalley)

    HADOOP-3364. Faster image and log edits loading. (shv)

    HADOOP-3369. Fast block processing during name-node startup. (shv)

    HADOOP-1702. Reduce buffer copies when data is written to DFS.
    DataNodes take 30% less CPU while writing data. (rangadi)

    HADOOP-3095. Speed up split generation in the FileInputSplit,
    especially for non-HDFS file systems. Deprecates
    InputFormat.validateInput. (tomwhite via omalley)

    HADOOP-3552. Add forrest documentation for Hadoop commands.
    (Sharad Agarwal via cdouglas)

  BUG FIXES

    HADOOP-2905. 'fsck -move' triggers NPE in NameNode.
    (Lohit Vjayarenu via rangadi)

    Increment ClientProtocol.versionID missed by HADOOP-2585. (shv)

    HADOOP-3254. Restructure internal namenode methods that process
    heartbeats to use well-defined BlockCommand object(s) instead of
    using the base java Object. (Tsz Wo (Nicholas), SZE via dhruba)

    HADOOP-3176.  Change lease record when a open-for-write-file
    gets renamed. (dhruba)

    HADOOP-3269.  Fix a case when namenode fails to restart
    while processing a lease record.  ((Tsz Wo (Nicholas), SZE via dhruba)

    HADOOP-3282. Port issues in TestCheckpoint resolved. (shv)

    HADOOP-3268. file:// URLs issue in TestUrlStreamHandler under Windows.
    (taton)

    HADOOP-3127. Deleting files in trash should really remove them.
    (Brice Arnould via omalley)

    HADOOP-3300. Fix locking of explicit locks in NetworkTopology.
    (tomwhite via omalley)

    HADOOP-3270. Constant DatanodeCommands are stored in static final
    immutable variables for better code clarity.
    (Tsz Wo (Nicholas), SZE via dhruba)

    HADOOP-2793. Fix broken links for worst performing shuffle tasks in
    the job history page. (Amareshwari Sriramadasu via ddas)

    HADOOP-3313. Avoid unnecessary calls to System.currentTimeMillis
    in RPC::Invoker. (cdouglas)

    HADOOP-3318. Recognize "Darwin" as an alias for "Mac OS X" to
    support Soylatte. (Sam Pullara via omalley)

    HADOOP-3301. Fix misleading error message when S3 URI hostname
    contains an underscore. (tomwhite via omalley)

    HADOOP-3338. Fix Eclipse plugin to compile after HADOOP-544 was
    committed. Updated all references to use the new JobID representation.
    (taton via nigel)

    HADOOP-3337. Loading FSEditLog was broken by HADOOP-3283 since it
    changed Writable serialization of DatanodeInfo. This patch handles it.
    (Tsz Wo (Nicholas), SZE via rangadi)

    HADOOP-3101. Prevent JobClient from throwing an exception when printing
    usage. (Edward J. Yoon via cdouglas)

    HADOOP-3119. Update javadoc for Text::getBytes to better describe its
    behavior. (Tim Nelson via cdouglas)

    HADOOP-2294. Fix documentation in libhdfs to refer to the correct free
    function. (Craig Macdonald via cdouglas)

    HADOOP-3335. Prevent the libhdfs build from deleting the wrong
    files on make clean. (cutting via omalley)

    HADOOP-2930. Make {start,stop}-balancer.sh work even if hadoop-daemon.sh
    is not in the PATH. (Spiros Papadimitriou via hairong)

    HADOOP-3085. Catch Exception in metrics util classes to ensure that
    misconfigured metrics don't prevent others from updating. (cdouglas)

    HADOOP-3299. CompositeInputFormat should configure the sub-input
    formats. (cdouglas via omalley)

    HADOOP-3309. Lower io.sort.mb and fs.inmemory.size.mb for MiniMRDFSSort
    unit test so it passes on Windows. (lohit vijayarenu via cdouglas)

    HADOOP-3348. TestUrlStreamHandler should set URLStreamFactory after
    DataNodes are initialized. (Lohit Vijayarenu via rangadi)

    HADOOP-3371. Ignore InstanceAlreadyExistsException from
    MBeanUtil::registerMBean. (lohit vijayarenu via cdouglas)

    HADOOP-3349. A file rename was incorrectly changing the name inside a
    lease record. (Tsz Wo (Nicholas), SZE via dhruba)

    HADOOP-3365. Removes an unnecessary copy of the key from SegmentDescriptor
    to MergeQueue. (Devaraj Das)

    HADOOP-3388. Fix for TestDatanodeBlockScanner to handle blocks with
    generation stamps in them.  (dhruba)

    HADOOP-3203. Fixes TaskTracker::localizeJob to pass correct file sizes
    for the jarfile and the jobfile. (Amareshwari Sriramadasu via ddas)

    HADOOP-3391. Fix a findbugs warning introduced by HADOOP-3248 (rangadi)

    HADOOP-3393. Fix datanode shutdown to call DataBlockScanner::shutdown and
    close its log, even if the scanner thread is not running. (lohit vijayarenu
    via cdouglas)

    HADOOP-3399. A debug message was logged at info level. (rangadi)

    HADOOP-3396. TestDatanodeBlockScanner occationally fails.
    (Lohit Vijayarenu via rangadi)

    HADOOP-3339. Some of the failures on 3rd datanode in DFS write pipelie
    are not detected properly. This could lead to hard failure of client's
    write operation. (rangadi)

    HADOOP-3409. Namenode should save the root inode into fsimage. (hairong)

    HADOOP-3296. Fix task cache to work for more than two levels in the cache
    hierarchy. This also adds a new counter to track cache hits at levels
    greater than two. (Amar Kamat via cdouglas)

    HADOOP-3375. Lease paths were sometimes not removed from
    LeaseManager.sortedLeasesByPath. (Tsz Wo (Nicholas), SZE via dhruba)

    HADOOP-3424. Values returned by getPartition should be checked to
    make sure they are in the range 0 to #reduces - 1 (cdouglas via
    omalley)

    HADOOP-3408. Change FSNamesystem to send its metrics as integers to
    accommodate collectors that don't support long values. (lohit vijayarenu
    via cdouglas)

    HADOOP-3403. Fixes a problem in the JobTracker to do with handling of lost
    tasktrackers. (Arun Murthy via ddas)

    HADOOP-1318. Completed maps are not failed if the number of reducers are
    zero. (Amareshwari Sriramadasu via ddas).

    HADOOP-3351. Fixes the history viewer tool to not do huge StringBuffer
    allocations. (Amareshwari Sriramadasu via ddas)

    HADOOP-3419. Fixes TestFsck to wait for updates to happen before
    checking results to make the test more reliable. (Lohit Vijaya
    Renu via omalley)

    HADOOP-3259. Makes failure to read system properties due to a
    security manager non-fatal. (Edward Yoon via omalley)

    HADOOP-3451. Update libhdfs to use FileSystem::getFileBlockLocations
    instead of removed getFileCacheHints. (lohit vijayarenu via cdouglas)

    HADOOP-3401. Update FileBench to set the new
    "mapred.work.output.dir" property to work post-3041. (cdouglas via omalley)

    HADOOP-2669. DFSClient locks pendingCreates appropriately. (dhruba)

    HADOOP-3410. Fix KFS implemenation to return correct file
    modification time.  (Sriram Rao via cutting)

    HADOOP-3340. Fix DFS metrics for BlocksReplicated, HeartbeatsNum, and
    BlockReportsAverageTime. (lohit vijayarenu via cdouglas)

    HADOOP-3435. Remove the assuption in the scripts that bash is at
    /bin/bash and fix the test patch to require bash instead of sh.
    (Brice Arnould via omalley)

    HADOOP-3471. Fix spurious errors from TestIndexedSort and add additional
    logging to let failures be reproducible. (cdouglas)

    HADOOP-3443. Avoid copying map output across partitions when renaming a
    single spill. (omalley via cdouglas)

    HADOOP-3454. Fix Text::find to search only valid byte ranges. (Chad Whipkey
    via cdouglas)

    HADOOP-3417. Removes the static configuration variable,
    commandLineConfig from JobClient. Moves the cli parsing from
    JobShell to GenericOptionsParser.  Thus removes the class
    org.apache.hadoop.mapred.JobShell.  (Amareshwari Sriramadasu via
    ddas)

    HADOOP-2132. Only RUNNING/PREP jobs can be killed. (Jothi Padmanabhan
    via ddas)

    HADOOP-3476. Code cleanup in fuse-dfs.
    (Peter Wyckoff via dhruba)

    HADOOP-2427. Ensure that the cwd of completed tasks is cleaned-up
    correctly on task-completion. (Amareshwari Sri Ramadasu via acmurthy)

    HADOOP-2565. Remove DFSPath cache of FileStatus.
    (Tsz Wo (Nicholas), SZE via hairong)

    HADOOP-3326. Cleanup the local-fs and in-memory merge in the ReduceTask by
    spawing only one thread each for the on-disk and in-memory merge.
    (Sharad Agarwal via acmurthy)

    HADOOP-3493. Fix TestStreamingFailure to use FileUtil.fullyDelete to
    ensure correct cleanup. (Lohit Vijayarenu via acmurthy)

    HADOOP-3455. Fix NPE in ipc.Client in case of connection failure and
    improve its synchronization. (hairong)

    HADOOP-3240. Fix a testcase to not create files in the current directory.
    Instead the file is created in the test directory (Mahadev Konar via ddas)

    HADOOP-3496.  Fix failure in TestHarFileSystem.testArchives due to change
    in HADOOP-3095.  (tomwhite)

    HADOOP-3135. Get the system directory from the JobTracker instead of from
    the conf. (Subramaniam Krishnan via ddas)

    HADOOP-3503. Fix a race condition when client and namenode start
    simultaneous recovery of the same block.  (dhruba & Tsz Wo
    (Nicholas), SZE)

    HADOOP-3440. Fixes DistributedCache to not create symlinks for paths which
    don't have fragments even when createSymLink is true.
    (Abhijit Bagri via ddas)

    HADOOP-3463. Hadoop-daemons script should cd to $HADOOP_HOME. (omalley)

    HADOOP-3489. Fix NPE in SafeModeMonitor. (Lohit Vijayarenu via shv)

    HADOOP-3509. Fix NPE in FSNamesystem.close. (Tsz Wo (Nicholas), SZE via
    shv)

    HADOOP-3491. Name-node shutdown causes InterruptedException in
    ResolutionMonitor. (Lohit Vijayarenu via shv)

    HADOOP-3511. Fixes namenode image to not set the root's quota to an
    invalid value when the quota was not saved in the image. (hairong)

    HADOOP-3516. Ensure the JobClient in HadoopArchives is initialized
    with a configuration. (Subramaniam Krishnan via omalley)

    HADOOP-3513. Improve NNThroughputBenchmark log messages. (shv)

    HADOOP-3519.  Fix NPE in DFS FileSystem rename.  (hairong via tomwhite)

    HADOOP-3528. Metrics FilesCreated and files_deleted metrics
    do not match. (Lohit via Mahadev)

    HADOOP-3418. When a directory is deleted, any leases that point to files
    in the subdirectory are removed. ((Tsz Wo (Nicholas), SZE via dhruba)

    HADOOP-3542. Diables the creation of _logs directory for the archives
    directory. (Mahadev Konar via ddas)

    HADOOP-3544. Fixes a documentation issue for hadoop archives.
    (Mahadev Konar via ddas)

    HADOOP-3517. Fixes a problem in the reducer due to which the last InMemory
    merge may be missed. (Arun Murthy via ddas)

    HADOOP-3548. Fixes build.xml to copy all *.jar files to the dist.
    (Owen O'Malley via ddas)

    HADOOP-3363. Fix unformatted storage detection in FSImage. (shv)

    HADOOP-3560. Fixes a problem to do with split creation in archives.
    (Mahadev Konar via ddas)

    HADOOP-3545. Fixes a overflow problem in archives.
    (Mahadev Konar via ddas)

    HADOOP-3561. Prevent the trash from deleting its parent directories.
    (cdouglas)

    HADOOP-3575. Fix the clover ant target after package refactoring.
    (Nigel Daley via cdouglas)

    HADOOP-3539.  Fix the tool path in the bin/hadoop script under
    cygwin. (Tsz Wo (Nicholas), Sze via omalley)

    HADOOP-3520.  TestDFSUpgradeFromImage triggers a race condition in the
    Upgrade Manager. Fixed. (dhruba)

    HADOOP-3586. Provide deprecated, backwards compatibile semantics for the
    combiner to be run once and only once on each record. (cdouglas)

    HADOOP-3533. Add deprecated methods to provide API compatibility
    between 0.18 and 0.17. Remove the deprecated methods in trunk. (omalley)

    HADOOP-3580. Fixes a problem to do with specifying a har as an input to
    a job. (Mahadev Konar via ddas)

    HADOOP-3333. Don't assign a task to a tasktracker that it failed to
    execute earlier (used to happen in the case of lost tasktrackers where
    the tasktracker would reinitialize and bind to a different port).
    (Jothi Padmanabhan and Arun Murthy via ddas)

    HADOOP-3534. Log IOExceptions that happen in closing the name
    system when the NameNode shuts down. (Tsz Wo (Nicholas) Sze via omalley)

    HADOOP-3546. TaskTracker re-initialization gets stuck in cleaning up.
    (Amareshwari Sriramadasu via ddas)

    HADOOP-3576. Fix NullPointerException when renaming a directory
    to its subdirectory. (Tse Wo (Nicholas), SZE via hairong)

    HADOOP-3320. Fix NullPointerException in NetworkTopology.getDistance().
    (hairong)

    HADOOP-3569. KFS input stream read() now correctly reads 1 byte
    instead of 4. (Sriram Rao via omalley)

    HADOOP-3599. Fix JobConf::setCombineOnceOnly to modify the instance rather
    than a parameter. (Owen O'Malley via cdouglas)

    HADOOP-3590. Null pointer exception in JobTracker when the task tracker is
    not yet resolved. (Amar Ramesh Kamat via ddas)

    HADOOP-3603. Fix MapOutputCollector to spill when io.sort.spill.percent is
    1.0 and to detect spills when emitted records write no data. (cdouglas)

    HADOOP-3615. Set DatanodeProtocol.versionID to the correct value.
    (Tsz Wo (Nicholas), SZE via cdouglas)

    HADOOP-3559. Fix the libhdfs test script and config to work with the
    current semantics. (lohit vijayarenu via cdouglas)

    HADOOP-3480.  Need to update Eclipse template to reflect current trunk.
    (Brice Arnould via tomwhite)

    HADOOP-3588. Fixed usability issues with archives. (mahadev)

    HADOOP-3635. Uncaught exception in DataBlockScanner.
    (Tsz Wo (Nicholas), SZE via hairong)

    HADOOP-3639. Exception when closing DFSClient while multiple files are
    open. (Benjamin Gufler via hairong)

    HADOOP-3572. SetQuotas usage interface has some minor bugs. (hairong)

    HADOOP-3649. Fix bug in removing blocks from the corrupted block map.
    (Lohit Vijayarenu via shv)

    HADOOP-3604. Work around a JVM synchronization problem observed while
    retrieving the address of direct buffers from compression code by obtaining
    a lock during this call. (Arun C Murthy via cdouglas)

    HADOOP-3683. Fix dfs metrics to count file listings rather than files
    listed. (lohit vijayarenu via cdouglas)

    HADOOP-3597. Fix SortValidator to use filesystems other than the default as
    input. Validation job still runs on default fs.
    (Jothi Padmanabhan via cdouglas)

    HADOOP-3693. Fix archives, distcp and native library documentation to
    conform to style guidelines. (Amareshwari Sriramadasu via cdouglas)

    HADOOP-3653. Fix test-patch target to properly account for Eclipse
    classpath jars. (Brice Arnould via nigel)

    HADOOP-3692. Fix documentation for Cluster setup and Quick start guides.
    (Amareshwari Sriramadasu via ddas)

    HADOOP-3691. Fix streaming and tutorial docs. (Jothi Padmanabhan via ddas)

    HADOOP-3630. Fix NullPointerException in CompositeRecordReader from empty
    sources (cdouglas)

    HADOOP-3706. Fix a ClassLoader issue in the mapred.join Parser that
    prevents it from loading user-specified InputFormats.
    (Jingkei Ly via cdouglas)

    HADOOP-3718. Fix KFSOutputStream::write(int) to output a byte instead of
    an int, per the OutputStream contract. (Sriram Rao via cdouglas)

    HADOOP-3647. Add debug logs to help track down a very occassional,
    hard-to-reproduce, bug in shuffle/merge on the reducer. (acmurthy)

    HADOOP-3716. Prevent listStatus in KosmosFileSystem from returning
    null for valid, empty directories. (Sriram Rao via cdouglas)

    HADOOP-3752. Fix audit logging to record rename events. (cdouglas)

    HADOOP-3737. Fix CompressedWritable to call Deflater::end to release
    compressor memory. (Grant Glouser via cdouglas)

    HADOOP-3670. Fixes JobTracker to clear out split bytes when no longer
    required. (Amareshwari Sriramadasu via ddas)

    HADOOP-3755. Update gridmix to work with HOD 0.4 (Runping Qi via cdouglas)

    HADOOP-3743. Fix -libjars, -files, -archives options to work even if
    user code does not implement tools. (Amareshwari Sriramadasu via mahadev)

    HADOOP-3774. Fix typos in shell output. (Tsz Wo (Nicholas), SZE via
    cdouglas)

    HADOOP-3762. Fixed FileSystem cache to work with the default port. (cutting
    via omalley)

    HADOOP-3798. Fix tests compilation. (Mukund Madhugiri via omalley)

    HADOOP-3794. Return modification time instead of zero for KosmosFileSystem.
    (Sriram Rao via cdouglas)

    HADOOP-3806. Remove debug statement to stdout from QuickSort. (cdouglas)

    HADOOP-3776. Fix NPE at NameNode when datanode reports a block after it is
    deleted at NameNode. (rangadi)

    HADOOP-3537. Disallow adding a datanode to a network topology when its
    network location is not resolved. (hairong)

    HADOOP-3571. Fix bug in block removal used in lease recovery. (shv)

    HADOOP-3645. MetricsTimeVaryingRate returns wrong value for
    metric_avg_time. (Lohit Vijayarenu via hairong)

    HADOOP-3521. Reverted the missing cast to float for sending Counters' values
    to Hadoop metrics which was removed by HADOOP-544. (acmurthy)

    HADOOP-3820. Fixes two problems in the gridmix-env - a syntax error, and a
    wrong definition of USE_REAL_DATASET by default. (Arun Murthy via ddas)

    HADOOP-3724. Fixes two problems related to storing and recovering lease
    in the fsimage. (dhruba)

    HADOOP-3827.  Fixed compression of empty map-outputs. (acmurthy)

    HADOOP-3865. Remove reference to FSNamesystem from metrics preventing
    garbage collection. (Lohit Vijayarenu via cdouglas)

    HADOOP-3884.  Fix so that Eclipse plugin builds against recent
    Eclipse releases.  (cutting)

    HADOOP-3837. Streaming jobs report progress status. (dhruba)

    HADOOP-3897. Fix a NPE in secondary namenode. (Lohit Vijayarenu via
    cdouglas)

    HADOOP-3901. Fix bin/hadoop to correctly set classpath under cygwin.
    (Tsz Wo (Nicholas) Sze via omalley)

    HADOOP-3947. Fix a problem in tasktracker reinitialization.
    (Amareshwari Sriramadasu via ddas)

Release 0.17.3 - Unreleased

  IMPROVEMENTS

    HADOOP-4164. Chinese translation of the documentation. (Xuebing Yan via
    omalley)

  BUG FIXES

    HADOOP-4277. Checksum verification was mistakenly disabled for
    LocalFileSystem. (Raghu Angadi)

    HADOOP-4271. Checksum input stream can sometimes return invalid
    data to the user. (Ning Li via rangadi)

    HADOOP-4318. DistCp should use absolute paths for cleanup.  (szetszwo)

    HADOOP-4326. ChecksumFileSystem does not override create(...) correctly.
    (szetszwo)

Release 0.17.2 - 2008-08-11

  BUG FIXES

    HADOOP-3678. Avoid spurious exceptions logged at DataNode when clients
    read from DFS. (rangadi)

    HADOOP-3707. NameNode keeps a count of number of blocks scheduled
    to be written to a datanode and uses it to avoid allocating more
    blocks than a datanode can hold. (rangadi)

    HADOOP-3760. Fix a bug with HDFS file close() mistakenly introduced
    by HADOOP-3681. (Lohit Vijayarenu via rangadi)

    HADOOP-3681. DFSClient can get into an infinite loop while closing
    a file if there are some errors. (Lohit Vijayarenu via rangadi)

    HADOOP-3002. Hold off block removal while in safe mode. (shv)

    HADOOP-3685. Unbalanced replication target. (hairong)

    HADOOP-3758. Shutdown datanode on version mismatch instead of retrying
    continuously, preventing excessive logging at the namenode.
    (lohit vijayarenu via cdouglas)

    HADOOP-3633. Correct exception handling in DataXceiveServer, and throttle
    the number of xceiver threads in a data-node. (shv)

    HADOOP-3370. Ensure that the TaskTracker.runningJobs data-structure is
    correctly cleaned-up on task completion. (Zheng Shao via acmurthy)

    HADOOP-3813. Fix task-output clean-up on HDFS to use the recursive
    FileSystem.delete rather than the FileUtil.fullyDelete. (Amareshwari
    Sri Ramadasu via acmurthy)

    HADOOP-3859. Allow the maximum number of xceivers in the data node to
    be configurable. (Johan Oskarsson via omalley)

    HADOOP-3931. Fix corner case in the map-side sort that causes some values
    to be counted as too large and cause pre-mature spills to disk. Some values
    will also bypass the combiner incorrectly. (cdouglas via omalley)

Release 0.17.1 - 2008-06-23

  INCOMPATIBLE CHANGES

    HADOOP-3565. Fix the Java serialization, which is not enabled by
    default, to clear the state of the serializer between objects.
    (tomwhite via omalley)

  IMPROVEMENTS

    HADOOP-3522. Improve documentation on reduce pointing out that
    input keys and values will be reused. (omalley)

    HADOOP-3487. Balancer uses thread pools for managing its threads;
    therefore provides better resource management. (hairong)

  BUG FIXES

    HADOOP-2159 Namenode stuck in safemode. The counter blockSafe should
    not be decremented for invalid blocks. (hairong)

    HADOOP-3472 MapFile.Reader getClosest() function returns incorrect results
    when before is true (Todd Lipcon via Stack)

    HADOOP-3442. Limit recursion depth on the stack for QuickSort to prevent
    StackOverflowErrors. To avoid O(n*n) cases, when partitioning depth exceeds
    a multiple of log(n), change to HeapSort. (cdouglas)

    HADOOP-3477. Fix build to not package contrib/*/bin twice in
    distributions.  (Adam Heath via cutting)

    HADOOP-3475. Fix MapTask to correctly size the accounting allocation of
    io.sort.mb. (cdouglas)

    HADOOP-3550. Fix the serialization data structures in MapTask where the
    value lengths are incorrectly calculated. (cdouglas)

    HADOOP-3526. Fix contrib/data_join framework by cloning values retained
    in the reduce. (Spyros Blanas via cdouglas)

    HADOOP-1979. Speed up fsck by adding a buffered stream. (Lohit
    Vijaya Renu via omalley)

Release 0.17.0 - 2008-05-18

  INCOMPATIBLE CHANGES

    HADOOP-2786.  Move hbase out of hadoop core

    HADOOP-2345.  New HDFS transactions to support appending
    to files.  Disk layout version changed from -11 to -12. (dhruba)

    HADOOP-2192. Error messages from "dfs mv" command improved.
    (Mahadev Konar via dhruba)

    HADOOP-1902. "dfs du" command without any arguments operates on the
    current working directory.  (Mahadev Konar via dhruba)

    HADOOP-2873.  Fixed bad disk format introduced by HADOOP-2345.
    Disk layout version changed from -12 to -13. See changelist 630992
    (dhruba)

    HADOOP-1985.  This addresses rack-awareness for Map tasks and for
    HDFS in a uniform way. (ddas)

    HADOOP-1986.  Add support for a general serialization mechanism for
    Map Reduce. (tomwhite)

    HADOOP-771. FileSystem.delete() takes an explicit parameter that
    specifies whether a recursive delete is intended.
    (Mahadev Konar via dhruba)

    HADOOP-2470. Remove getContentLength(String), open(String, long, long)
    and isDir(String) from ClientProtocol. ClientProtocol version changed
    from 26 to 27. (Tsz Wo (Nicholas), SZE via cdouglas)

    HADOOP-2822. Remove deprecated code for classes InputFormatBase and
    PhasedFileSystem. (Amareshwari Sriramadasu via enis)

    HADOOP-2116. Changes the layout of the task execution directory.
    (Amareshwari Sriramadasu via ddas)

    HADOOP-2828. The following deprecated methods in Configuration.java
    have been removed
        getObject(String name)
        setObject(String name, Object value)
        get(String name, Object defaultValue)
        set(String name, Object value)
        Iterator entries()
    (Amareshwari Sriramadasu via ddas)

    HADOOP-2824. Removes one deprecated constructor from MiniMRCluster.
    (Amareshwari Sriramadasu via ddas)

    HADOOP-2823. Removes deprecated methods getColumn(), getLine() from
    org.apache.hadoop.record.compiler.generated.SimpleCharStream.
    (Amareshwari Sriramadasu via ddas)

    HADOOP-3060. Removes one unused constructor argument from MiniMRCluster.
    (Amareshwari Sriramadasu via ddas)

    HADOOP-2854. Remove deprecated o.a.h.ipc.Server::getUserInfo().
    (lohit vijayarenu via cdouglas)

    HADOOP-2563. Remove deprecated FileSystem::listPaths.
    (lohit vijayarenu via cdouglas)

    HADOOP-2818.  Remove deprecated methods in Counters.
    (Amareshwari Sriramadasu via tomwhite)

    HADOOP-2831. Remove deprecated o.a.h.dfs.INode::getAbsoluteName()
    (lohit vijayarenu via cdouglas)

    HADOOP-2839. Remove deprecated FileSystem::globPaths.
    (lohit vijayarenu via cdouglas)

    HADOOP-2634. Deprecate ClientProtocol::exists.
    (lohit vijayarenu via cdouglas)

    HADOOP-2410.  Make EC2 cluster nodes more independent of each other.
    Multiple concurrent EC2 clusters are now supported, and nodes may be
    added to a cluster on the fly with new nodes starting in the same EC2
    availability zone as the cluster.  Ganglia monitoring and large
    instance sizes have also been added.  (Chris K Wensel via tomwhite)

    HADOOP-2826. Deprecated FileSplit.getFile(), LineRecordReader.readLine().
    (Amareshwari Sriramadasu via ddas)

    HADOOP-3239. getFileInfo() returns null for non-existing files instead
    of throwing FileNotFoundException. (Lohit Vijayarenu via shv)

    HADOOP-3266. Removed HOD changes from CHANGES.txt, as they are now inside
    src/contrib/hod  (Hemanth Yamijala via ddas)

    HADOOP-3280. Separate the configuration of the virtual memory size
    (mapred.child.ulimit) from the jvm heap size, so that 64 bit
    streaming applications are supported even when running with 32 bit
    jvms. (acmurthy via omalley)

  NEW FEATURES

    HADOOP-1398.  Add HBase in-memory block cache.  (tomwhite)

    HADOOP-2178.  Job History on DFS. (Amareshwari Sri Ramadasu via ddas)

    HADOOP-2063. A new parameter to dfs -get command to fetch a file
    even if it is corrupted.  (Tsz Wo (Nicholas), SZE via dhruba)

    HADOOP-2219. A new command "df -count" that counts the number of
    files and directories.  (Tsz Wo (Nicholas), SZE via dhruba)

    HADOOP-2906. Add an OutputFormat capable of using keys, values, and
    config params to map records to different output files.
    (Runping Qi via cdouglas)

    HADOOP-2346. Utilities to support timeout while writing to sockets.
    DFSClient and DataNode sockets have 10min write timeout. (rangadi)

    HADOOP-2951.  Add a contrib module that provides a utility to
    build or update Lucene indexes using Map/Reduce.  (Ning Li via cutting)

    HADOOP-1622.  Allow multiple jar files for map reduce.
    (Mahadev Konar via dhruba)

    HADOOP-2055. Allows users to set PathFilter on the FileInputFormat.
    (Alejandro Abdelnur via ddas)

    HADOOP-2551. More environment variables like HADOOP_NAMENODE_OPTS
    for better control of HADOOP_OPTS for each component. (rangadi)

    HADOOP-3001. Add job counters that measure the number of bytes
    read and written to HDFS, S3, KFS, and local file systems. (omalley)

    HADOOP-3048.  A new Interface and a default implementation to convert
    and restore serializations of objects to/from strings. (enis)

  IMPROVEMENTS

    HADOOP-2655. Copy on write for data and metadata files in the
    presence of snapshots. Needed for supporting appends to HDFS
    files. (dhruba)

    HADOOP-1967.  When a Path specifies the same scheme as the default
    FileSystem but no authority, the default FileSystem's authority is
    used.  Also add warnings for old-format FileSystem names, accessor
    methods for fs.default.name, and check for null authority in HDFS.
    (cutting)

    HADOOP-2895. Let the profiling string be configurable.
    (Martin Traverso via cdouglas)

    HADOOP-910. Enables Reduces to do merges for the on-disk map output files
    in parallel with their copying. (Amar Kamat via ddas)

    HADOOP-730. Use rename rather than copy for local renames. (cdouglas)

    HADOOP-2810. Updated the Hadoop Core logo. (nigel)

    HADOOP-2057.  Streaming should optionally treat a non-zero exit status
    of a child process as a failed task.  (Rick Cox via tomwhite)

    HADOOP-2765. Enables specifying ulimits for streaming/pipes tasks (ddas)

    HADOOP-2888. Make gridmix scripts more readily configurable and amenable
    to automated execution. (Mukund Madhugiri via cdouglas)

    HADOOP-2908.  A document that describes the DFS Shell command.
    (Mahadev Konar via dhruba)

    HADOOP-2981.  Update README.txt to reflect the upcoming use of
    cryptography. (omalley)

    HADOOP-2804.  Add support to publish CHANGES.txt as HTML when running
    the Ant 'docs' target. (nigel)

    HADOOP-2559. Change DFS block placement to allocate the first replica
    locally, the second off-rack, and the third intra-rack from the
    second. (lohit vijayarenu via cdouglas)

    HADOOP-2939. Make the automated patch testing process an executable
    Ant target, test-patch. (nigel)

    HADOOP-2239. Add HsftpFileSystem to permit transferring files over ssl.
    (cdouglas)

    HADOOP-2886.  Track individual RPC metrics.
    (girish vaitheeswaran via dhruba)

    HADOOP-2373. Improvement in safe-mode reporting. (shv)

    HADOOP-3091. Modify FsShell command -put to accept multiple sources.
    (Lohit Vijaya Renu via cdouglas)

    HADOOP-3092. Show counter values from job -status command.
    (Tom White via ddas)

    HADOOP-1228.  Ant task to generate Eclipse project files.  (tomwhite)

    HADOOP-3093. Adds Configuration.getStrings(name, default-value) and
    the corresponding setStrings. (Amareshwari Sriramadasu via ddas)

    HADOOP-3106. Adds documentation in forrest for debugging.
    (Amareshwari Sriramadasu via ddas)

    HADOOP-3099. Add an option to distcp to preserve user, group, and
    permission information. (Tsz Wo (Nicholas), SZE via cdouglas)

    HADOOP-2841. Unwrap AccessControlException and FileNotFoundException
    from RemoteException for DFSClient. (shv)

    HADOOP-3152.  Make index interval configuable when using
    MapFileOutputFormat for map-reduce job.  (Rong-En Fan via cutting)

    HADOOP-3143. Decrease number of slaves from 4 to 3 in TestMiniMRDFSSort,
    as Hudson generates false negatives under the current load.
    (Nigel Daley via cdouglas)

    HADOOP-3174. Illustrative example for MultipleFileInputFormat. (Enis
    Soztutar via acmurthy)

    HADOOP-2993. Clarify the usage of JAVA_HOME in the Quick Start guide.
    (acmurthy via nigel)

    HADOOP-3124. Make DataNode socket write timeout configurable. (rangadi)

  OPTIMIZATIONS

    HADOOP-2790.  Fixed inefficient method hasSpeculativeTask by removing
    repetitive calls to get the current time and late checking to see if
    we want speculation on at all. (omalley)

    HADOOP-2758. Reduce buffer copies in DataNode when data is read from
    HDFS, without negatively affecting read throughput. (rangadi)

    HADOOP-2399. Input key and value to combiner and reducer is reused.
    (Owen O'Malley via ddas).

    HADOOP-2423.  Code optimization in FSNamesystem.mkdirs.
    (Tsz Wo (Nicholas), SZE via dhruba)

    HADOOP-2606. ReplicationMonitor selects data-nodes to replicate directly
    from needed replication blocks instead of looking up for the blocks for
    each live data-node. (shv)

    HADOOP-2148. Eliminate redundant data-node blockMap lookups. (shv)

    HADOOP-2027. Return the number of bytes in each block in a file
    via a single rpc to the namenode to speed up job planning.
    (Lohit Vijaya Renu via omalley)

    HADOOP-2902.  Replace uses of "fs.default.name" with calls to the
    accessor methods added in HADOOP-1967.  (cutting)

    HADOOP-2119.  Optimize scheduling of jobs with large numbers of
    tasks by replacing static arrays with lists of runnable tasks.
    (Amar Kamat via omalley)

    HADOOP-2919.  Reduce the number of memory copies done during the
    map output sorting. Also adds two config variables:
    io.sort.spill.percent - the percentages of io.sort.mb that should
                            cause a spill (default 80%)
    io.sort.record.percent - the percent of io.sort.mb that should
                             hold key/value indexes (default 5%)
    (cdouglas via omalley)

    HADOOP-3140. Doesn't add a task in the commit queue if the task hadn't
    generated any output. (Amar Kamat via ddas)

    HADOOP-3168. Reduce the amount of logging in streaming to an
    exponentially increasing number of records (up to 10,000
    records/log). (Zheng Shao via omalley)

  BUG FIXES

    HADOOP-2195. '-mkdir' behaviour is now closer to Linux shell in case of
    errors. (Mahadev Konar via rangadi)

    HADOOP-2190. bring behaviour '-ls' and '-du' closer to Linux shell
    commands in case of errors. (Mahadev Konar via rangadi)

    HADOOP-2193. 'fs -rm' and 'fs -rmr' show error message when the target
    file does not exist. (Mahadev Konar via rangadi)

    HADOOP-2738 Text is not subclassable because set(Text) and compareTo(Object)
    access the other instance's private members directly. (jimk)

    HADOOP-2779.  Remove the references to HBase in the build.xml. (omalley)

    HADOOP-2194. dfs cat on a non-existent file throws FileNotFoundException.
    (Mahadev Konar via dhruba)

    HADOOP-2767. Fix for NetworkTopology erroneously skipping the last leaf
    node on a rack. (Hairong Kuang and Mark Butler via dhruba)

    HADOOP-1593. FsShell works with paths in non-default FileSystem.
    (Mahadev Konar via dhruba)

    HADOOP-2191. du and dus command on non-existent directory gives
    appropriate error message.  (Mahadev Konar via dhruba)

    HADOOP-2832. Remove tabs from code of DFSClient for better
    indentation. (dhruba)

    HADOOP-2844. distcp closes file handles for sequence files.
    (Tsz Wo (Nicholas), SZE via dhruba)

    HADOOP-2727. Fix links in Web UI of the hadoop daemons and some docs
    (Amareshwari Sri Ramadasu via ddas)

    HADOOP-2871. Fixes a problem to do with file: URI in the JobHistory init.
    (Amareshwari Sri Ramadasu via ddas)

    HADOOP-2800.  Deprecate SetFile.Writer constructor not the whole class.
    (Johan Oskarsson via tomwhite)

    HADOOP-2891.  DFSClient.close() closes all open files. (dhruba)

    HADOOP-2845.  Fix dfsadmin disk utilization report on Solaris.
    (Martin Traverso via tomwhite)

    HADOOP-2912. MiniDFSCluster restart should wait for namenode to exit
    safemode. This was causing TestFsck to fail.  (Mahadev Konar via dhruba)

    HADOOP-2820. The following classes in streaming are removed :
    StreamLineRecordReader StreamOutputFormat StreamSequenceRecordReader.
    (Amareshwari Sri Ramadasu via ddas)

    HADOOP-2819. The following methods in JobConf are removed:
    getInputKeyClass() setInputKeyClass getInputValueClass()
    setInputValueClass(Class theClass) setSpeculativeExecution
    getSpeculativeExecution() (Amareshwari Sri Ramadasu via ddas)

    HADOOP-2817. Removes deprecated mapred.tasktracker.tasks.maximum and
    ClusterStatus.getMaxTasks(). (Amareshwari Sri Ramadasu via ddas)

    HADOOP-2821. Removes deprecated ShellUtil and ToolBase classes from
    the util package. (Amareshwari Sri Ramadasu via ddas)

    HADOOP-2934. The namenode was encountreing a NPE while loading
    leases from the fsimage. Fixed. (dhruba)

    HADOOP-2938. Some fs commands did not glob paths.
    (Tsz Wo (Nicholas), SZE via rangadi)

    HADOOP-2943. Compression of intermediate map output causes failures
    in the merge. (cdouglas)

    HADOOP-2870.  DataNode and NameNode closes all connections while
    shutting down. (Hairong Kuang via dhruba)

    HADOOP-2973. Fix TestLocalDFS for Windows platform.
    (Tsz Wo (Nicholas), SZE via dhruba)

    HADOOP-2971. select multiple times if it returns early in
    SocketIOWithTimeout. (rangadi)

    HADOOP-2955. Fix TestCrcCorruption test failures caused by HADOOP-2758
    (rangadi)

    HADOOP-2657. A flush call on the DFSOutputStream flushes the last
    partial CRC chunk too.  (dhruba)

    HADOOP-2974. IPC unit tests used "0.0.0.0" to connect to server, which
    is not always supported. (rangadi)

    HADOOP-2996. Fixes uses of StringBuffer in StreamUtils class.
    (Dave Brosius via ddas)

    HADOOP-2995. Fixes StreamBaseRecordReader's getProgress to return a
    floating point number. (Dave Brosius via ddas)

    HADOOP-2972. Fix for a NPE in FSDataset.invalidate.
    (Mahadev Konar via dhruba)

    HADOOP-2994. Code cleanup for DFSClient: remove redundant
    conversions from string to string.  (Dave Brosius via dhruba)

    HADOOP-3009. TestFileCreation sometimes fails because restarting
    minidfscluster sometimes creates datanodes with ports that are
    different from their original instance. (dhruba)

    HADOOP-2992. Distributed Upgrade framework works correctly with
    more than one upgrade object.  (Konstantin Shvachko via dhruba)

    HADOOP-2679. Fix a typo in libhdfs.  (Jason via dhruba)

    HADOOP-2976. When a lease expires, the Namenode ensures that
    blocks of the file are adequately replicated. (dhruba)

    HADOOP-2901. Fixes the creation of info servers in the JobClient
    and JobTracker. Removes the creation from JobClient and removes
    additional info server from the JobTracker. Also adds the command
    line utility to view the history files (HADOOP-2896), and fixes
    bugs in JSPs to do with analysis - HADOOP-2742, HADOOP-2792.
    (Amareshwari Sri Ramadasu via ddas)

    HADOOP-2890. If different datanodes report the same block but
    with different sizes to the namenode, the namenode picks the
    replica(s) with the largest size as the only valid replica(s). (dhruba)

    HADOOP-2825. Deprecated MapOutputLocation.getFile() is removed.
    (Amareshwari Sri Ramadasu via ddas)

    HADOOP-2806. Fixes a streaming document.
    (Amareshwari Sriramadasu via ddas)

    HADOOP-3008. SocketIOWithTimeout throws InterruptedIOException if the
    thread is interrupted while it is waiting. (rangadi)

    HADOOP-3006. Fix wrong packet size reported by DataNode when a block
    is being replicated. (rangadi)

    HADOOP-3029. Datanode prints log message "firstbadlink" only if
    it detects a bad connection to another datanode in the pipeline. (dhruba)

    HADOOP-3030. Release reserved space for file in InMemoryFileSystem if
    checksum reservation fails. (Devaraj Das via cdouglas)

    HADOOP-3036. Fix findbugs warnings in UpgradeUtilities. (Konstantin
    Shvachko via cdouglas)

    HADOOP-3025. ChecksumFileSystem supports the delete method with
    the recursive flag. (Mahadev Konar via dhruba)

    HADOOP-3012. dfs -mv file to user home directory throws exception if
    the user home directory does not exist. (Mahadev Konar via dhruba)

    HADOOP-3066. Should not require superuser privilege to query if hdfs is in
    safe mode (jimk)

    HADOOP-3040. If the input line starts with the separator char, the key
    is set as empty. (Amareshwari Sriramadasu via ddas)

    HADOOP-3080. Removes flush calls from JobHistory.
    (Amareshwari Sriramadasu via ddas)

    HADOOP-3086. Adds the testcase missed during commit of hadoop-3040.
    (Amareshwari Sriramadasu via ddas)

    HADOOP-3046. Fix the raw comparators for Text and BytesWritables
    to use the provided length rather than recompute it. (omalley)

    HADOOP-3094. Fix BytesWritable.toString to avoid extending the sign bit
    (Owen O'Malley via cdouglas)

    HADOOP-3067. DFSInputStream's position read does not close the sockets.
    (rangadi)

    HADOOP-3073. close() on SocketInputStream or SocketOutputStream should
    close the underlying channel. (rangadi)

    HADOOP-3087. Fixes a problem to do with refreshing of loadHistory.jsp.
    (Amareshwari Sriramadasu via ddas)

    HADOOP-3065. Better logging message if the rack location of a datanode
    cannot be determined.  (Devaraj Das via dhruba)

    HADOOP-3064. Commas in a file path should not be treated as delimiters.
    (Hairong Kuang via shv)

    HADOOP-2997. Adds test for non-writable serialier. Also fixes a problem
    introduced by HADOOP-2399. (Tom White via ddas)

    HADOOP-3114. Fix TestDFSShell on Windows. (Lohit Vijaya Renu via cdouglas)

    HADOOP-3118.  Fix Namenode NPE while loading fsimage after a cluster
    upgrade from older disk format. (dhruba)

    HADOOP-3161. Fix FIleUtil.HardLink.getLinkCount on Mac OS. (nigel
    via omalley)

    HADOOP-2927. Fix TestDU to acurately calculate the expected file size.
    (shv via nigel)

    HADOOP-3123. Fix the native library build scripts to work on Solaris.
    (tomwhite via omalley)

    HADOOP-3089.  Streaming should accept stderr from task before
    first key arrives.  (Rick Cox via tomwhite)

    HADOOP-3146. A DFSOutputStream.flush method is renamed as
    DFSOutputStream.fsync.  (dhruba)

    HADOOP-3165. -put/-copyFromLocal did not treat input file "-" as stdin.
    (Lohit Vijayarenu via rangadi)

    HADOOP-3041. Deprecate JobConf.setOutputPath and JobConf.getOutputPath.
    Deprecate OutputFormatBase. Add FileOutputFormat. Existing output formats
    extending OutputFormatBase, now extend FileOutputFormat. Add the following
    APIs in FileOutputFormat: setOutputPath, getOutputPath, getWorkOutputPath.
    (Amareshwari Sriramadasu via nigel)

    HADOOP-3083. The fsimage does not store leases. This would have to be
    reworked in the next release to support appends. (dhruba)

    HADOOP-3166. Fix an ArrayIndexOutOfBoundsException in the spill thread
    and make exception handling more promiscuous to catch this condition.
    (cdouglas)

    HADOOP-3050. DataNode sends one and only one block report after
    it registers with the namenode. (Hairong Kuang)

    HADOOP-3044. NNBench sets the right configuration for the mapper.
    (Hairong Kuang)

    HADOOP-3178. Fix GridMix scripts for small and medium jobs
    to handle input paths differently. (Mukund Madhugiri via nigel)

    HADOOP-1911. Fix an infinite loop in DFSClient when all replicas of a
    block are bad (cdouglas)

    HADOOP-3157. Fix path handling in DistributedCache and TestMiniMRLocalFS.
    (Doug Cutting via rangadi)

    HADOOP-3018. Fix the eclipse plug-in contrib wrt removed deprecated
    methods (taton)

    HADOOP-3183. Fix TestJobShell to use 'ls' instead of java.io.File::exists
    since cygwin symlinks are unsupported.
    (Mahadev konar via cdouglas)

    HADOOP-3175. Fix FsShell.CommandFormat to handle "-" in arguments.
    (Edward J. Yoon via rangadi)

    HADOOP-3220. Safemode message corrected. (shv)

    HADOOP-3208. Fix WritableDeserializer to set the Configuration on
    deserialized Writables. (Enis Soztutar via cdouglas)

   HADOOP-3224. 'dfs -du /dir' does not return correct size.
   (Lohit Vjayarenu via rangadi)

   HADOOP-3223. Fix typo in help message for -chmod. (rangadi)

   HADOOP-1373. checkPath() should ignore case when it compares authoriy.
   (Edward J. Yoon via rangadi)

   HADOOP-3204. Fixes a problem to do with ReduceTask's LocalFSMerger not
   catching Throwable.  (Amar Ramesh Kamat via ddas)

    HADOOP-3229. Report progress when collecting records from the mapper and
    the combiner. (Doug Cutting via cdouglas)

    HADOOP-3225. Unwrapping methods of RemoteException should initialize
    detailedMassage field. (Mahadev Konar, shv, cdouglas)

    HADOOP-3247. Fix gridmix scripts to use the correct globbing syntax and
    change maxentToSameCluster to run the correct number of jobs.
    (Runping Qi via cdouglas)

    HADOOP-3242. Fix the RecordReader of SequenceFileAsBinaryInputFormat to
    correctly read from the start of the split and not the beginning of the
    file. (cdouglas via acmurthy)

    HADOOP-3256. Encodes the job name used in the filename for history files.
    (Arun Murthy via ddas)

    HADOOP-3162. Ensure that comma-separated input paths are treated correctly
    as multiple input paths. (Amareshwari Sri Ramadasu via acmurthy)

    HADOOP-3263. Ensure that the job-history log file always follows the
    pattern of hostname_timestamp_jobid_username_jobname even if username
    and/or jobname are not specfied. This helps to avoid wrong assumptions
    made about the job-history log filename in jobhistory.jsp. (acmurthy)

    HADOOP-3251. Fixes getFilesystemName in JobTracker and LocalJobRunner to
    use FileSystem.getUri instead of FileSystem.getName. (Arun Murthy via ddas)

    HADOOP-3237. Fixes TestDFSShell.testErrOutPut on Windows platform.
    (Mahadev Konar via ddas)

    HADOOP-3279. TaskTracker checks for SUCCEEDED task status in addition to
    COMMIT_PENDING status when it fails maps due to lost map.
    (Devaraj Das)

    HADOOP-3286. Prevent collisions in gridmix output dirs by increasing the
    granularity of the timestamp. (Runping Qi via cdouglas)

    HADOOP-3285. Fix input split locality when the splits align to
    fs blocks. (omalley)

    HADOOP-3372. Fix heap management in streaming tests. (Arun Murthy via
    cdouglas)

    HADOOP-3031. Fix javac warnings in test classes. (cdouglas)

    HADOOP-3382. Fix memory leak when files are not cleanly closed (rangadi)

    HADOOP-3322. Fix to push MetricsRecord for rpc metrics. (Eric Yang via
    mukund)

Release 0.16.4 - 2008-05-05

  BUG FIXES

    HADOOP-3138. DFS mkdirs() should not throw an exception if the directory
    already exists. (rangadi via mukund)

    HADOOP-3294. Fix distcp to check the destination length and retry the copy
    if it doesn't match the src length. (Tsz Wo (Nicholas), SZE via mukund)

    HADOOP-3186. Fix incorrect permission checkding for mv and renameTo
    in HDFS. (Tsz Wo (Nicholas), SZE via mukund)

Release 0.16.3 - 2008-04-16

  BUG FIXES

    HADOOP-3010. Fix ConcurrentModificationException in ipc.Server.Responder.
    (rangadi)

    HADOOP-3154. Catch all Throwables from the SpillThread in MapTask, rather
    than IOExceptions only. (ddas via cdouglas)

    HADOOP-3159. Avoid file system cache being overwritten whenever
    configuration is modified. (Tsz Wo (Nicholas), SZE via hairong)

    HADOOP-3139. Remove the consistency check for the FileSystem cache in
    closeAll() that causes spurious warnings and a deadlock.
    (Tsz Wo (Nicholas), SZE via cdouglas)

    HADOOP-3195. Fix TestFileSystem to be deterministic.
    (Tsz Wo (Nicholas), SZE via cdouglas)

    HADOOP-3069. Primary name-node should not truncate image when transferring
    it from the secondary. (shv)

    HADOOP-3182. Change permissions of the job-submission directory to 777
    from 733 to ensure sharing of HOD clusters works correctly. (Tsz Wo
    (Nicholas), Sze and Amareshwari Sri Ramadasu via acmurthy)

Release 0.16.2 - 2008-04-02

  BUG FIXES

    HADOOP-3011. Prohibit distcp from overwriting directories on the
    destination filesystem with files. (cdouglas)

    HADOOP-3033. The BlockReceiver thread in the datanode writes data to
    the block file, changes file position (if needed) and flushes all by
    itself. The PacketResponder thread does not flush block file. (dhruba)

    HADOOP-2978. Fixes the JobHistory log format for counters.
    (Runping Qi via ddas)

    HADOOP-2985. Fixes LocalJobRunner to tolerate null job output path.
    Also makes the _temporary a constant in MRConstants.java.
    (Amareshwari Sriramadasu via ddas)

    HADOOP-3003. FileSystem cache key is updated after a
    FileSystem object is created. (Tsz Wo (Nicholas), SZE via dhruba)

    HADOOP-3042. Updates the Javadoc in JobConf.getOutputPath to reflect
    the actual temporary path. (Amareshwari Sriramadasu via ddas)

    HADOOP-3007. Tolerate mirror failures while DataNode is replicating
    blocks as it used to before. (rangadi)

    HADOOP-2944. Fixes a "Run on Hadoop" wizard NPE when creating a
    Location from the wizard. (taton)

    HADOOP-3049. Fixes a problem in MultiThreadedMapRunner to do with
    catching RuntimeExceptions. (Alejandro Abdelnur via ddas)

    HADOOP-3039. Fixes a problem to do with exceptions in tasks not
    killing jobs. (Amareshwari Sriramadasu via ddas)

    HADOOP-3027. Fixes a problem to do with adding a shutdown hook in
    FileSystem.  (Amareshwari Sriramadasu via ddas)

    HADOOP-3056. Fix distcp when the target is an empty directory by
    making sure the directory is created first. (cdouglas and acmurthy
    via omalley)

    HADOOP-3070. Protect the trash emptier thread from null pointer
    exceptions. (Koji Noguchi via omalley)

    HADOOP-3084. Fix HftpFileSystem to work for zero-lenghth files.
    (cdouglas)

    HADOOP-3107. Fix NPE when fsck invokes getListings. (dhruba)

    HADOOP-3104. Limit MultithreadedMapRunner to have a fixed length queue
    between the RecordReader and the map threads. (Alejandro Abdelnur via
    omalley)

    HADOOP-2833. Do not use "Dr. Who" as the default user in JobClient.
    A valid user name is required. (Tsz Wo (Nicholas), SZE via rangadi)

    HADOOP-3128. Throw RemoteException in setPermissions and setOwner of
    DistributedFileSystem.  (shv via nigel)

Release 0.16.1 - 2008-03-13

  INCOMPATIBLE CHANGES

    HADOOP-2869. Deprecate SequenceFile.setCompressionType in favor of
    SequenceFile.createWriter, SequenceFileOutputFormat.setCompressionType,
    and JobConf.setMapOutputCompressionType. (Arun C Murthy via cdouglas)
    Configuration changes to hadoop-default.xml:
      deprecated io.seqfile.compression.type

  IMPROVEMENTS

    HADOOP-2371. User guide for file permissions in HDFS.
    (Robert Chansler via rangadi)

    HADOOP-3098. Allow more characters in user and group names while
    using -chown and -chgrp commands. (rangadi)

  BUG FIXES

    HADOOP-2789. Race condition in IPC Server Responder that could close
    connections early. (Raghu Angadi)

    HADOOP-2785. minor. Fix a typo in Datanode block verification
    (Raghu Angadi)

    HADOOP-2788. minor. Fix help message for chgrp shell command (Raghu Angadi).

    HADOOP-1188. fstime file is updated when a storage directory containing
    namespace image becomes inaccessible. (shv)

    HADOOP-2787. An application can set a configuration variable named
    dfs.umask to set the umask that is used by DFS.
    (Tsz Wo (Nicholas), SZE via dhruba)

    HADOOP-2780. The default socket buffer size for DataNodes is 128K.
    (dhruba)

    HADOOP-2716. Superuser privileges for the Balancer.
    (Tsz Wo (Nicholas), SZE via shv)

    HADOOP-2754. Filter out .crc files from local file system listing.
    (Hairong Kuang via shv)

    HADOOP-2733. Fix compiler warnings in test code.
    (Tsz Wo (Nicholas), SZE via cdouglas)

    HADOOP-2725. Modify distcp to avoid leaving partially copied files at
    the destination after encountering an error. (Tsz Wo (Nicholas), SZE
    via cdouglas)

    HADOOP-2391. Cleanup job output directory before declaring a job as
    SUCCESSFUL. (Amareshwari Sri Ramadasu via ddas)

    HADOOP-2808. Minor fix to FileUtil::copy to mind the overwrite
    formal. (cdouglas)

    HADOOP-2683. Moving UGI out of the RPC Server.
    (Tsz Wo (Nicholas), SZE via shv)

    HADOOP-2814. Fix for NPE in datanode in unit test TestDataTransferProtocol.
    (Raghu Angadi via dhruba)

    HADOOP-2811. Dump of counters in job history does not add comma between
    groups. (runping via omalley)

    HADOOP-2735. Enables setting TMPDIR for tasks.
    (Amareshwari Sri Ramadasu via ddas)

    HADOOP-2843. Fix protections on map-side join classes to enable derivation.
    (cdouglas via omalley)

    HADOOP-2840. Fix gridmix scripts to correctly invoke the java sort through
    the proper jar. (Mukund Madhugiri via cdouglas)

    HADOOP-2769.  TestNNThroughputBnechmark should not use a fixed port for
    the namenode http port. (omalley)

    HADOOP-2852. Update gridmix benchmark to avoid an artifically long tail.
    (cdouglas)

    HADOOP-2894. Fix a problem to do with tasktrackers failing to connect to
    JobTracker upon reinitialization. (Owen O'Malley via ddas).

    HADOOP-2903.  Fix exception generated by Metrics while using pushMetric().
    (girish vaitheeswaran via dhruba)

    HADOOP-2904.  Fix to RPC metrics to log the correct host name.
    (girish vaitheeswaran via dhruba)

    HADOOP-2918.  Improve error logging so that dfs writes failure with
    "No lease on file" can be diagnosed. (dhruba)

    HADOOP-2923.  Add SequenceFileAsBinaryInputFormat, which was
    missed in the commit for HADOOP-2603. (cdouglas via omalley)

    HADOOP-2931. IOException thrown by DFSOutputStream had wrong stack
    trace in some cases. (Michael Bieniosek via rangadi)

    HADOOP-2883. Write failures and data corruptions on HDFS files.
    The write timeout is back to what it was on 0.15 release. Also, the
    datnodes flushes the block file buffered output stream before
    sending a positive ack for the packet back to the client. (dhruba)

    HADOOP-2756. NPE in DFSClient while closing DFSOutputStreams
    under load. (rangadi)

    HADOOP-2958. Fixed FileBench which broke due to HADOOP-2391 which performs
    a check for existence of the output directory and a trivial bug in
    GenericMRLoadGenerator where min/max word lenghts were identical since
    they were looking at the same config variables (Chris Douglas via
    acmurthy)

    HADOOP-2915. Fixed FileSystem.CACHE so that a username is included
    in the cache key. (Tsz Wo (Nicholas), SZE via nigel)

    HADOOP-2813. TestDU unit test uses its own directory to run its
    sequence of tests.  (Mahadev Konar via dhruba)

Release 0.16.0 - 2008-02-07

  INCOMPATIBLE CHANGES

    HADOOP-1245.  Use the mapred.tasktracker.tasks.maximum value
    configured on each tasktracker when allocating tasks, instead of
    the value configured on the jobtracker. InterTrackerProtocol
    version changed from 5 to 6. (Michael Bieniosek via omalley)

    HADOOP-1843. Removed code from Configuration and JobConf deprecated by
    HADOOP-785 and a minor fix to Configuration.toString. Specifically the
    important change is that mapred-default.xml is no longer supported and
    Configuration no longer supports the notion of default/final resources.
    (acmurthy)

    HADOOP-1302.  Remove deprecated abacus code from the contrib directory.
    This also fixes a configuration bug in AggregateWordCount, so that the
    job now works.  (enis)

    HADOOP-2288.  Enhance FileSystem API to support access control.
    (Tsz Wo (Nicholas), SZE via dhruba)

    HADOOP-2184.  RPC Support for user permissions and authentication.
    (Raghu Angadi via dhruba)

    HADOOP-2185.  RPC Server uses any available port if the specified
    port is zero. Otherwise it uses the specified port. Also combines
    the configuration attributes for the servers' bind address and
    port from "x.x.x.x" and "y" to "x.x.x.x:y".
    Deprecated configuration variables:
      dfs.info.bindAddress
      dfs.info.port
      dfs.datanode.bindAddress
      dfs.datanode.port
      dfs.datanode.info.bindAdress
      dfs.datanode.info.port
      dfs.secondary.info.bindAddress
      dfs.secondary.info.port
      mapred.job.tracker.info.bindAddress
      mapred.job.tracker.info.port
      mapred.task.tracker.report.bindAddress
      tasktracker.http.bindAddress
      tasktracker.http.port
    New configuration variables (post HADOOP-2404):
      dfs.secondary.http.address
      dfs.datanode.address
      dfs.datanode.http.address
      dfs.http.address
      mapred.job.tracker.http.address
      mapred.task.tracker.report.address
      mapred.task.tracker.http.address
    (Konstantin Shvachko via dhruba)

    HADOOP-2401.  Only the current leaseholder can abandon a block for
    a HDFS file.  ClientProtocol version changed from 20 to 21.
    (Tsz Wo (Nicholas), SZE via dhruba)

    HADOOP-2381.  Support permission information in FileStatus. Client
    Protocol version changed from 21 to 22.  (Raghu Angadi via dhruba)

    HADOOP-2110. Block report processing creates fewer transient objects.
    Datanode Protocol version changed from 10 to 11.
    (Sanjay Radia via dhruba)

    HADOOP-2567.  Add FileSystem#getHomeDirectory(), which returns the
    user's home directory in a FileSystem as a fully-qualified path.
    FileSystem#getWorkingDirectory() is also changed to return a
    fully-qualified path, which can break applications that attempt
    to, e.g., pass LocalFileSystem#getWorkingDir().toString() directly
    to java.io methods that accept file names. (cutting)

    HADOOP-2514.  Change trash feature to maintain a per-user trash
    directory, named ".Trash" in the user's home directory.  The
    "fs.trash.root" parameter is no longer used.  Full source paths
    are also no longer reproduced within the trash.

    HADOOP-2012. Periodic data verification on Datanodes.
    (Raghu Angadi via dhruba)

    HADOOP-1707. The DFSClient does not use a local disk file to cache
    writes to a HDFS file. Changed Data Transfer Version from 7 to 8.
    (dhruba)

    HADOOP-2652. Fix permission issues for HftpFileSystem. This is an
    incompatible change since distcp may not be able to copy files
    from cluster A (compiled with this patch) to cluster B (compiled
    with previous versions). (Tsz Wo (Nicholas), SZE via dhruba)

  NEW FEATURES

    HADOOP-1857.  Ability to run a script when a task fails to capture stack
    traces. (Amareshwari Sri Ramadasu via ddas)

    HADOOP-2299.  Defination of a login interface.  A simple implementation for
    Unix users and groups. (Hairong Kuang via dhruba)

    HADOOP-1652.  A utility to balance data among datanodes in a HDFS cluster.
    (Hairong Kuang via dhruba)

    HADOOP-2085.  A library to support map-side joins of consistently
    partitioned and sorted data sets. (Chris Douglas via omalley)

    HADOOP-2336. Shell commands to modify file permissions. (rangadi)

    HADOOP-1298. Implement file permissions for HDFS.
    (Tsz Wo (Nicholas) & taton via cutting)

    HADOOP-2447. HDFS can be configured to limit the total number of
    objects (inodes and blocks) in the file system. (dhruba)

    HADOOP-2487. Added an option to get statuses for all submitted/run jobs.
    This information can be used to develop tools for analysing jobs.
    (Amareshwari Sri Ramadasu via acmurthy)

    HADOOP-1873. Implement user permissions for Map/Reduce framework.
    (Hairong Kuang via shv)

    HADOOP-2532.  Add to MapFile a getClosest method that returns the key
    that comes just before if the key is not present.  (stack via tomwhite)

    HADOOP-1883. Add versioning to Record I/O. (Vivek Ratan via ddas)

    HADOOP-2603.  Add SeqeunceFileAsBinaryInputFormat, which reads
    sequence files as BytesWritable/BytesWritable regardless of the
    key and value types used to write the file. (cdouglas via omalley)

    HADOOP-2367. Add ability to profile a subset of map/reduce tasks and fetch
    the result to the local filesystem of the submitting application. Also
    includes a general IntegerRanges extension to Configuration for setting
    positive, ranged parameters. (Owen O'Malley via cdouglas)

  IMPROVEMENTS

    HADOOP-2045.  Change committer list on website to a table, so that
    folks can list their organization, timezone, etc.  (cutting)

    HADOOP-2058.  Facilitate creating new datanodes dynamically in
    MiniDFSCluster. (Hairong Kuang via dhruba)

    HADOOP-1855.  fsck verifies block placement policies and reports
    violations.  (Konstantin Shvachko via dhruba)

    HADOOP-1604.  An system administrator can finalize namenode upgrades
    without running the cluster. (Konstantin Shvachko via dhruba)

    HADOOP-1839.  Link-ify the Pending/Running/Complete/Killed grid in
    jobdetails.jsp to help quickly narrow down and see categorized TIPs'
    details via jobtasks.jsp. (Amar Kamat via acmurthy)

    HADOOP-1210.  Log counters in job history. (Owen O'Malley via ddas)

    HADOOP-1912. Datanode has two new commands COPY and REPLACE. These are
    needed for supporting data rebalance.  (Hairong Kuang via dhruba)

    HADOOP-2086. This patch adds the ability to add dependencies to a job
    (run via JobControl) after construction.  (Adrian Woodhead via ddas)

    HADOOP-1185. Support changing the logging level of a server without
    restarting the server.  (Tsz Wo (Nicholas), SZE via dhruba)

    HADOOP-2134.  Remove developer-centric requirements from overview.html and
    keep it end-user focussed, specifically sections related to subversion and
    building Hadoop. (Jim Kellerman via acmurthy)

    HADOOP-1989. Support simulated DataNodes. This helps creating large virtual
    clusters for testing purposes.  (Sanjay Radia via dhruba)

    HADOOP-1274. Support different number of mappers and reducers per
    TaskTracker to  allow administrators to better configure and utilize
    heterogenous clusters.
    Configuration changes to hadoop-default.xml:
      add mapred.tasktracker.map.tasks.maximum (default value of 2)
      add mapred.tasktracker.reduce.tasks.maximum (default value of 2)
      remove mapred.tasktracker.tasks.maximum (deprecated for 0.16.0)
    (Amareshwari Sri Ramadasu via acmurthy)

    HADOOP-2104. Adds a description to the ant targets. This makes the
    output of "ant -projecthelp" sensible. (Chris Douglas via ddas)

    HADOOP-2127. Added a pipes sort example to benchmark trivial pipes
    application versus trivial java application. (omalley via acmurthy)

    HADOOP-2113. A new shell command "dfs -text" to view the contents of
    a gziped or SequenceFile. (Chris Douglas via dhruba)

    HADOOP-2207.  Add a "package" target for contrib modules that
    permits each to determine what files are copied into release
    builds.  (stack via cutting)

    HADOOP-1984. Makes the backoff for failed fetches exponential.
    Earlier, it was a random backoff from an interval.
    (Amar Kamat via ddas)

    HADOOP-1327.  Include website documentation for streaming. (Rob Weltman
    via omalley)

    HADOOP-2000.  Rewrite NNBench to measure namenode performance accurately.
    It now uses the map-reduce framework for load generation.
    (Mukund Madhugiri via dhruba)

    HADOOP-2248. Speeds up the framework w.r.t Counters. Also has API
    updates to the Counters part. (Owen O'Malley via ddas)

    HADOOP-2326. The initial block report at Datanode startup time has
    a random backoff period.  (Sanjay Radia via dhruba)

    HADOOP-2432. HDFS includes the name of the file while throwing
    "File does not exist"  exception. (Jim Kellerman via dhruba)

    HADOOP-2457. Added a 'forrest.home' property to the 'docs' target in
    build.xml. (acmurthy)

    HADOOP-2149.  A new benchmark for three name-node operation: file create,
    open, and block report, to evaluate the name-node performance
    for optimizations or new features. (Konstantin Shvachko via shv)

    HADOOP-2466. Change FileInputFormat.computeSplitSize to a protected
    non-static method to allow sub-classes to provide alternate
    implementations. (Alejandro Abdelnur via acmurthy)

    HADOOP-2425. Change TextOutputFormat to handle Text specifically for better
    performance. Make NullWritable implement Comparable. Make TextOutputFormat
    treat NullWritable like null. (omalley)

    HADOOP-1719. Improves the utilization of shuffle copier threads.
    (Amar Kamat via ddas)

    HADOOP-2390. Added documentation for user-controls for intermediate
    map-outputs & final job-outputs and native-hadoop libraries. (acmurthy)

    HADOOP-1660. Add the cwd of the map/reduce task to the java.library.path
    of the child-jvm to support loading of native libraries distributed via
    the DistributedCache. (acmurthy)

    HADOOP-2285. Speeds up TextInputFormat. Also includes updates to the
    Text API. (Owen O'Malley via cdouglas)

    HADOOP-2233. Adds a generic load generator for modeling MR jobs. (cdouglas)

    HADOOP-2369. Adds a set of scripts for simulating a mix of user map/reduce
    workloads. (Runping Qi via cdouglas)

    HADOOP-2547. Removes use of a 'magic number' in build.xml.
    (Hrishikesh via nigel)

    HADOOP-2268. Fix org.apache.hadoop.mapred.jobcontrol classes to use the
    List/Map interfaces rather than concrete ArrayList/HashMap classes
    internally. (Adrian Woodhead via acmurthy)

    HADOOP-2406. Add a benchmark for measuring read/write performance through
    the InputFormat interface, particularly with compression. (cdouglas)

    HADOOP-2131. Allow finer-grained control over speculative-execution. Now
    users can set it for maps and reduces independently.
    Configuration changes to hadoop-default.xml:
      deprecated mapred.speculative.execution
      add mapred.map.tasks.speculative.execution
      add mapred.reduce.tasks.speculative.execution
    (Amareshwari Sri Ramadasu via acmurthy)

    HADOOP-1965. Interleave sort/spill in teh map-task along with calls to the
    Mapper.map method. This is done by splitting the 'io.sort.mb' buffer into
    two and using one half for collecting map-outputs and the other half for
    sort/spill. (Amar Kamat via acmurthy)

    HADOOP-2464. Unit tests for chmod, chown, and chgrp using DFS.
    (Raghu Angadi)

    HADOOP-1876. Persist statuses of completed jobs in HDFS so that the
    JobClient can query and get information about decommissioned jobs and also
    across JobTracker restarts.
    Configuration changes to hadoop-default.xml:
      add mapred.job.tracker.persist.jobstatus.active (default value of false)
      add mapred.job.tracker.persist.jobstatus.hours (default value of 0)
      add mapred.job.tracker.persist.jobstatus.dir (default value of
                                                    /jobtracker/jobsInfo)
    (Alejandro Abdelnur via acmurthy)

    HADOOP-2077. Added version and build information to STARTUP_MSG for all
    hadoop daemons to aid error-reporting, debugging etc. (acmurthy)

    HADOOP-2398. Additional instrumentation for NameNode and RPC server.
    Add support for accessing instrumentation statistics via JMX.
    (Sanjay radia via dhruba)

    HADOOP-2449. A return of the non-MR version of NNBench.
    (Sanjay Radia via shv)

    HADOOP-1989. Remove 'datanodecluster' command from bin/hadoop.
    (Sanjay Radia via shv)

    HADOOP-1742. Improve JavaDoc documentation for ClientProtocol, DFSClient,
    and FSNamesystem. (Konstantin Shvachko)

    HADOOP-2298. Add Ant target for a binary-only distribution.
    (Hrishikesh via nigel)

    HADOOP-2509. Add Ant target for Rat report (Apache license header
    reports).  (Hrishikesh via nigel)

    HADOOP-2469.  WritableUtils.clone should take a Configuration
    instead of a JobConf. (stack via omalley)

    HADOOP-2659. Introduce superuser permissions for admin operations.
    (Tsz Wo (Nicholas), SZE via shv)

    HADOOP-2596. Added a SequenceFile.createWriter api which allows the user
    to specify the blocksize, replication factor and the buffersize to be
    used for the underlying HDFS file. (Alejandro Abdelnur via acmurthy)

    HADOOP-2431. Test HDFS File Permissions. (Hairong Kuang via shv)

    HADOOP-2232. Add an option to disable Nagle's algorithm in the IPC stack.
    (Clint Morgan via cdouglas)

    HADOOP-2342. Created a micro-benchmark for measuring
    local-file versus hdfs reads. (Owen O'Malley via nigel)

    HADOOP-2529. First version of HDFS User Guide. (Raghu Angadi)

    HADOOP-2690. Add jar-test target to build.xml, separating compilation
    and packaging of the test classes. (Enis Soztutar via cdouglas)

  OPTIMIZATIONS

    HADOOP-1898.  Release the lock protecting the last time of the last stack
    dump while the dump is happening. (Amareshwari Sri Ramadasu via omalley)

    HADOOP-1900. Makes the heartbeat and task event queries interval
    dependent on the cluster size.  (Amareshwari Sri Ramadasu via ddas)

    HADOOP-2208. Counter update frequency (from TaskTracker to JobTracker) is
    capped at 1 minute.  (Amareshwari Sri Ramadasu via ddas)

    HADOOP-2284. Reduce the number of progress updates during the sorting in
    the map task. (Amar Kamat via ddas)

  BUG FIXES

    HADOOP-2583.  Fixes a bug in the Eclipse plug-in UI to edit locations.
    Plug-in version is now synchronized with Hadoop version.

    HADOOP-2100.  Remove faulty check for existence of $HADOOP_PID_DIR and let
    'mkdir -p' check & create it. (Michael Bieniosek via acmurthy)

    HADOOP-1642.  Ensure jobids generated by LocalJobRunner are unique to
    avoid collissions and hence job-failures. (Doug Cutting via acmurthy)

    HADOOP-2096.  Close open file-descriptors held by streams while localizing
    job.xml in the JobTracker and while displaying it on the webui in
    jobconf.jsp. (Amar Kamat via acmurthy)

    HADOOP-2098.  Log start & completion of empty jobs to JobHistory, which
    also ensures that we close the file-descriptor of the job's history log
    opened during job-submission. (Amar Kamat via acmurthy)

    HADOOP-2112.  Adding back changes to build.xml lost while reverting
    HADOOP-1622 i.e. http://svn.apache.org/viewvc?view=rev&revision=588771.
    (acmurthy)

    HADOOP-2089.  Fixes the command line argument handling to handle multiple
    -cacheArchive in Hadoop streaming.  (Lohit Vijayarenu via ddas)

    HADOOP-2071.  Fix StreamXmlRecordReader to use a BufferedInputStream
    wrapped over the DFSInputStream since mark/reset aren't supported by
    DFSInputStream anymore. (Lohit Vijayarenu via acmurthy)

    HADOOP-1348.  Allow XML comments inside configuration files.
    (Rajagopal Natarajan and Enis Soztutar via enis)

    HADOOP-1952.  Improve handling of invalid, user-specified classes while
    configuring streaming jobs such as combiner, input/output formats etc.
    Now invalid options are caught, logged and jobs are failed early. (Lohit
    Vijayarenu via acmurthy)

    HADOOP-2151. FileSystem.globPaths validates the list of Paths that
    it returns.  (Lohit Vijayarenu via dhruba)

    HADOOP-2121. Cleanup DFSOutputStream when the stream encountered errors
    when Datanodes became full.  (Raghu Angadi via dhruba)

    HADOOP-1130. The FileSystem.closeAll() method closes all existing
    DFSClients.  (Chris Douglas via dhruba)

    HADOOP-2204. DFSTestUtil.waitReplication was not waiting for all replicas
    to get created, thus causing unit test failure.
    (Raghu Angadi via dhruba)

    HADOOP-2078. An zero size file may have no blocks associated with it.
    (Konstantin Shvachko via dhruba)

    HADOOP-2212. ChecksumFileSystem.getSumBufferSize might throw
    java.lang.ArithmeticException. The fix is to initialize bytesPerChecksum
    to 0.  (Michael Bieniosek via ddas)

    HADOOP-2216.  Fix jobtasks.jsp to ensure that it first collects the
    taskids which satisfy the filtering criteria and then use that list to
    print out only the required task-reports, previously it was oblivious to
    the filtering and hence used the wrong index into the array of task-reports.
    (Amar Kamat via acmurthy)

    HADOOP-2272.  Fix findbugs target to reflect changes made to the location
    of the streaming jar file by HADOOP-2207.  (Adrian Woodhead via nigel)

    HADOOP-2244.  Fixes the MapWritable.readFields to clear the instance
    field variable every time readFields is called. (Michael Stack via ddas).

    HADOOP-2245.  Fixes LocalJobRunner to include a jobId in the mapId. Also,
    adds a testcase for JobControl. (Adrian Woodhead via ddas).

    HADOOP-2275. Fix erroneous detection of corrupted file when namenode
    fails to allocate any datanodes for newly allocated block.
    (Dhruba Borthakur via dhruba)

    HADOOP-2256. Fix a buf in the namenode that could cause it to encounter
    an infinite loop while deleting excess replicas that were created by
    block rebalancing.  (Hairong Kuang via dhruba)

    HADOOP-2209. SecondaryNamenode process exits if it encounters exceptions
    that it cannot handle.  (Dhruba Borthakur via dhruba)

    HADOOP-2314. Prevent TestBlockReplacement from occasionally getting
    into an infinite loop.  (Hairong Kuang via dhruba)

    HADOOP-2300. This fixes a bug where mapred.tasktracker.tasks.maximum
    would be ignored even if it was set in hadoop-site.xml.
    (Amareshwari Sri Ramadasu via ddas)

    HADOOP-2349.  Improve code layout in file system transaction logging code.
    (Tsz Wo (Nicholas), SZE via dhruba)

    HADOOP-2368.  Fix unit tests on Windows.
    (Tsz Wo (Nicholas), SZE via dhruba)

    HADOOP-2363.  This fix allows running multiple instances of the unit test
    in parallel. The bug was introduced in HADOOP-2185 that changed
    port-rolling behaviour.  (Konstantin Shvachko via dhruba)

    HADOOP-2271.  Fix chmod task to be non-parallel. (Adrian Woodhead via
    omalley)

    HADOOP-2313.  Fail the build if building libhdfs fails. (nigel via omalley)

    HADOOP-2359.  Remove warning for interruptted exception when closing down
    minidfs. (dhruba via omalley)

    HADOOP-1841. Prevent slow clients from consuming threads in the NameNode.
    (dhruba)

    HADOOP-2323. JobTracker.close() should not print stack traces for
    normal exit.  (jimk via cutting)

    HADOOP-2376. Prevents sort example from overriding the number of maps.
    (Owen O'Malley via ddas)

    HADOOP-2434. FSDatasetInterface read interface causes HDFS reads to occur
    in 1 byte chunks, causing performance degradation.
    (Raghu Angadi via dhruba)

    HADOOP-2459. Fix package target so that src/docs/build files are not
    included in the release.  (nigel)

    HADOOP-2215.  Fix documentation in cluster_setup.html &
    mapred_tutorial.html reflect that mapred.tasktracker.tasks.maximum has
    been superceeded by mapred.tasktracker.{map|reduce}.tasks.maximum.
    (Amareshwari Sri Ramadasu via acmurthy)

    HADOOP-2459. Fix package target so that src/docs/build files are not
    included in the release.  (nigel)

    HADOOP-2352. Remove AC_CHECK_LIB for libz and liblzo to ensure that
    libhadoop.so doesn't have a dependency on them. (acmurthy)

    HADOOP-2453. Fix the configuration for wordcount-simple example in Hadoop
    Pipes which currently produces an XML parsing error. (Amareshwari Sri
    Ramadasu via acmurthy)

    HADOOP-2476. Unit test failure while reading permission bits of local
    file system (on Windows) fixed.  (Raghu Angadi via dhruba)

    HADOOP-2247.  Fine-tune the strategies for killing mappers and reducers
    due to failures while fetching map-outputs. Now the map-completion times
    and number of currently running reduces are taken into account by the
    JobTracker before  killing the mappers, while the progress made by the
    reducer and the number of fetch-failures vis-a-vis total number of
    fetch-attempts are taken into account before teh reducer kills itself.
    (Amar Kamat via acmurthy)

    HADOOP-2452. Fix eclipse plug-in build.xml to refers to the right
    location where hadoop-*-core.jar is generated. (taton)

    HADOOP-2492. Additional debugging in the rpc server to better
    diagnose ConcurrentModificationException. (dhruba)

    HADOOP-2344. Enhance the utility for executing shell commands to read the
    stdout/stderr streams while waiting for the command to finish (to free up
    the buffers). Also, this patch throws away stderr of the DF utility.
    @deprecated
      org.apache.hadoop.fs.ShellCommand for org.apache.hadoop.util.Shell
      org.apache.hadoop.util.ShellUtil for
        org.apache.hadoop.util.Shell.ShellCommandExecutor
    (Amar Kamat via acmurthy)

    HADOOP-2511. Fix a javadoc warning in org.apache.hadoop.util.Shell
    introduced by HADOOP-2344. (acmurthy)

    HADOOP-2442. Fix TestLocalFileSystemPermission.testLocalFSsetOwner
    to work on more platforms. (Raghu Angadi via nigel)

    HADOOP-2488. Fix a regression in random read performance.
    (Michael Stack via rangadi)

    HADOOP-2523. Fix TestDFSShell.testFilePermissions on Windows.
    (Raghu Angadi via nigel)

    HADOOP-2535. Removed support for deprecated mapred.child.heap.size and
    fixed some indentation issues in TaskRunner. (acmurthy)
    Configuration changes to hadoop-default.xml:
      remove mapred.child.heap.size

    HADOOP-2512. Fix error stream handling in Shell. Use exit code to
    detect shell command errors in RawLocalFileSystem. (Raghu Angadi)

    HADOOP-2446. Fixes TestHDFSServerPorts and TestMRServerPorts so they
    do not rely on statically configured ports and cleanup better. (nigel)

    HADOOP-2537. Make build process compatible with Ant 1.7.0.
    (Hrishikesh via nigel)

    HADOOP-1281. Ensure running tasks of completed map TIPs (e.g. speculative
    tasks) are killed as soon as the TIP completed. (acmurthy)

    HADOOP-2571. Suppress a suprious warning in test code. (cdouglas)

    HADOOP-2481. NNBench report its progress periodically.
    (Hairong Kuang via dhruba)

    HADOOP-2601. Start name-node on a free port for TestNNThroughputBenchmark.
    (Konstantin Shvachko)

    HADOOP-2494.  Set +x on contrib/*/bin/* in packaged tar bundle.
    (stack via tomwhite)

    HADOOP-2605. Remove bogus leading slash in task-tracker report bindAddress.
    (Konstantin Shvachko)

    HADOOP-2620. Trivial. 'bin/hadoop fs -help' did not list chmod, chown, and
    chgrp. (Raghu Angadi)

    HADOOP-2614. The DFS WebUI accesses are configured to be from the user
    specified by dfs.web.ugi.  (Tsz Wo (Nicholas), SZE via dhruba)

    HADOOP-2543. Implement a "no-permission-checking" mode for smooth
    upgrade from a pre-0.16 install of HDFS.
    (Hairong Kuang via dhruba)

    HADOOP-290. A DataNode log message now prints the target of a replication
    request correctly. (dhruba)

    HADOOP-2538. Redirect to a warning, if plaintext parameter is true but
    the filter parameter is not given in TaskLogServlet.
    (Michael Bieniosek via enis)

    HADOOP-2582. Prevent 'bin/hadoop fs -copyToLocal' from creating
    zero-length files when the src does not exist.
    (Lohit Vijayarenu via cdouglas)

    HADOOP-2189. Incrementing user counters should count as progress. (ddas)

    HADOOP-2649. The NameNode periodically computes replication work for
    the datanodes. The periodicity of this computation is now configurable.
    (dhruba)

    HADOOP-2549. Correct disk size computation so that data-nodes could switch
    to other local drives if current is full. (Hairong Kuang via shv)

    HADOOP-2633. Fsck should call name-node methods directly rather than
    through rpc. (Tsz Wo (Nicholas), SZE via shv)

    HADOOP-2687. Modify a few log message generated by dfs client to be
    logged only at INFO level. (stack via dhruba)

    HADOOP-2402. Fix BlockCompressorStream to ensure it buffers data before
    sending it down to the compressor so that each write call doesn't
    compress. (Chris Douglas via acmurthy)

    HADOOP-2645. The Metrics initialization code does not throw
    exceptions when servers are restarted by MiniDFSCluster.
    (Sanjay Radia via dhruba)

    HADOOP-2691. Fix a race condition that was causing the DFSClient
    to erroneously remove a good datanode from a pipeline that actually
    had another datanode that was bad. (dhruba)

    HADOOP-1195. All code in FSNamesystem checks the return value
    of getDataNode for null before using it. (dhruba)

    HADOOP-2640. Fix a bug in MultiFileSplitInputFormat that was always
    returning 1 split in some circumstances. (Enis Soztutar via nigel)

    HADOOP-2626. Fix paths with special characters to work correctly
    with the local filesystem.  (Thomas Friol via cutting)

    HADOOP-2646. Fix SortValidator to work with fully-qualified
    working directories.  (Arun C Murthy via nigel)

    HADOOP-2092. Added a ping mechanism to the pipes' task to periodically
    check if the parent Java task is running, and exit if the parent isn't
    alive and responding. (Amareshwari Sri Ramadasu via acmurthy)

    HADOOP-2714. TestDecommission failed on windows because the replication
    request was timing out. (dhruba)

    HADOOP-2576. Namenode performance degradation over time triggered by
    large heartbeat interval. (Raghu Angadi)

    HADOOP-2713. TestDatanodeDeath failed on windows because the replication
    request was timing out. (dhruba)

    HADOOP-2639. Fixes a problem to do with incorrect maintenance of values
    for runningMapTasks/runningReduceTasks. (Amar Kamat and Arun Murthy
    via ddas)

    HADOOP-2723. Fixed the check for checking whether to do user task
    profiling. (Amareshwari Sri Ramadasu via omalley)

    HADOOP-2734. Link forrest docs to new http://hadoop.apache.org
    (Doug Cutting via nigel)

    HADOOP-2641. Added Apache license headers to 95 files. (nigel)

    HADOOP-2732. Fix bug in path globbing.  (Hairong Kuang via nigel)

    HADOOP-2404. Fix backwards compatability with hadoop-0.15 configuration
    files that was broken by HADOOP-2185. (omalley)

    HADOOP-2755. Fix fsck performance degradation because of permissions
    issue.  (Tsz Wo (Nicholas), SZE via dhruba)

    HADOOP-2768. Fix performance regression caused by HADOOP-1707.
    (dhruba borthakur via nigel)

    HADOOP-3108. Fix NPE in setPermission and setOwner. (shv)

Release 0.15.3 - 2008-01-18

  BUG FIXES

    HADOOP-2562. globPaths supports {ab,cd}.  (Hairong Kuang via dhruba)

    HADOOP-2540. fsck reports missing blocks incorrectly. (dhruba)

    HADOOP-2570. "work" directory created unconditionally, and symlinks
    created from the task cwds.

    HADOOP-2574. Fixed mapred_tutorial.xml to correct minor errors with the
    WordCount examples. (acmurthy)

Release 0.15.2 - 2008-01-02

  BUG FIXES

    HADOOP-2246.  Moved the changelog for HADOOP-1851 from the NEW FEATURES
    section to the INCOMPATIBLE CHANGES section. (acmurthy)

    HADOOP-2238.  Fix TaskGraphServlet so that it sets the content type of
    the response appropriately.  (Paul Saab via enis)

    HADOOP-2129.  Fix so that distcp works correctly when source is
    HDFS but not the default filesystem.  HDFS paths returned by the
    listStatus() method are now fully-qualified.  (cutting)

    HADOOP-2378.  Fixes a problem where the last task completion event would
    get created after the job completes. (Alejandro Abdelnur via ddas)

    HADOOP-2228.  Checks whether a job with a certain jobId is already running
    and then tries to create the JobInProgress object.
    (Johan Oskarsson via ddas)

    HADOOP-2422.  dfs -cat multiple files fail with 'Unable to write to
    output stream'.  (Raghu Angadi via dhruba)

    HADOOP-2460.  When the namenode encounters ioerrors on writing a
    transaction log, it stops writing new transactions to that one.
    (Raghu Angadi via dhruba)

    HADOOP-2227.  Use the LocalDirAllocator uniformly for handling all of the
    temporary storage required for a given task. It also implies that
    mapred.local.dir.minspacestart is handled by checking if there is enough
    free-space on any one of the available disks. (Amareshwari Sri Ramadasu
    via acmurthy)

    HADOOP-2437.  Fix the LocalDirAllocator to choose the seed for the
    round-robin disk selections randomly. This helps in spreading data across
    multiple partitions much better. (acmurhty)

    HADOOP-2486. When the list of files from the InMemoryFileSystem is obtained
    for merging, this patch will ensure that only those files whose checksums
    have also got created (renamed) are returned. (ddas)

    HADOOP-2456. Hardcode English locale to prevent NumberFormatException
    from occurring when starting the NameNode with certain locales.
    (Matthias Friedrich via nigel)

  IMPROVEMENTS

    HADOOP-2160.  Remove project-level, non-user documentation from
    releases, since it's now maintained in a separate tree.  (cutting)

    HADOOP-1327.  Add user documentation for streaming.  (cutting)

    HADOOP-2382.  Add hadoop-default.html to subversion. (cutting)

    HADOOP-2158. hdfsListDirectory calls FileSystem.listStatus instead
    of FileSystem.listPaths. This reduces the number of RPC calls on the
    namenode, thereby improving scalability.  (Christian Kunz via dhruba)

Release 0.15.1 - 2007-11-27

  INCOMPATIBLE CHANGES

    HADOOP-713.  Reduce CPU usage on namenode while listing directories.
    FileSystem.listPaths does not return the size of the entire subtree.
    Introduced a new API ClientProtocol.getContentLength that returns the
    size of the subtree. (Dhruba Borthakur via dhruba)

  IMPROVEMENTS

    HADOOP-1917.  Addition of guides/tutorial for better overall
    documentation for Hadoop. Specifically:
    * quickstart.html is targetted towards first-time users and helps them
      setup a single-node cluster and play with Hadoop.
    * cluster_setup.html helps admins to configure and setup non-trivial
      hadoop clusters.
    * mapred_tutorial.html is a comprehensive Map-Reduce tutorial.
    (acmurthy)

  BUG FIXES

    HADOOP-2174.  Removed the unnecessary Reporter.setStatus call from
    FSCopyFilesMapper.close which led to a NPE since the reporter isn't valid
    in the close method. (Chris Douglas via acmurthy)

    HADOOP-2172.  Restore performance of random access to local files
    by caching positions of local input streams, avoiding a system
    call. (cutting)

    HADOOP-2205.  Regenerate the Hadoop website since some of the changes made
    by HADOOP-1917 weren't correctly copied over to the trunk/docs directory.
    Also fixed a couple of minor typos and broken links. (acmurthy)

Release 0.15.0 - 2007-11-2

  INCOMPATIBLE CHANGES

    HADOOP-1708.  Make files appear in namespace as soon as they are
    created.  (Dhruba Borthakur via dhruba)

    HADOOP-999.  A HDFS Client immediately informs the NameNode of a new
    file creation.  ClientProtocol version changed from 14 to 15.
    (Tsz Wo (Nicholas), SZE via dhruba)

    HADOOP-932.  File locking interfaces and implementations (that were
    earlier deprecated) are removed.  Client Protocol version changed
    from 15 to 16.  (Raghu Angadi via dhruba)

    HADOOP-1621.  FileStatus is now a concrete class and FileSystem.listPaths
    is deprecated and replaced with listStatus. (Chris Douglas via omalley)

    HADOOP-1656.  The blockSize of a file is stored persistently in the file
    inode. (Dhruba Borthakur via dhruba)

    HADOOP-1838.  The blocksize of files created with an earlier release is
    set to the default block size.  (Dhruba Borthakur via dhruba)

    HADOOP-785.  Add support for 'final' Configuration parameters,
    removing support for 'mapred-default.xml', and changing
    'hadoop-site.xml' to not override other files.  Now folks should
    generally use 'hadoop-site.xml' for all configurations.  Values
    with a 'final' tag may not be overridden by subsequently loaded
    configuration files, e.g., by jobs.  (Arun C. Murthy via cutting)

    HADOOP-1846. DatanodeReport in ClientProtocol can report live
    datanodes, dead datanodes or all datanodes. Client Protocol version
    changed from 17 to 18.  (Hairong Kuang via dhruba)

    HADOOP-1851.  Permit specification of map output compression type
    and codec, independent of the final output's compression
    parameters.  (Arun C Murthy via cutting)

    HADOOP-1819.  Jobtracker cleanups, including binding ports before
    clearing state directories, so that inadvertently starting a
    second jobtracker doesn't trash one that's already running. Removed
    method JobTracker.getTracker() because the static variable, which
    stored the value caused initialization problems.
    (omalley via cutting)

  NEW FEATURES

    HADOOP-89.  A client can access file data even before the creator
    has closed the file. Introduce a new command "tail" from dfs shell.
    (Dhruba Borthakur via dhruba)

    HADOOP-1636.  Allow configuration of the number of jobs kept in
    memory by the JobTracker.  (Michael Bieniosek via omalley)

    HADOOP-1667.  Reorganize CHANGES.txt into sections to make it
    easier to read.  Also remove numbering, to make merging easier.
    (cutting)

    HADOOP-1610.  Add metrics for failed tasks.
    (Devaraj Das via tomwhite)

    HADOOP-1767.  Add "bin/hadoop job -list" sub-command. (taton via cutting)

    HADOOP-1351.  Add "bin/hadoop job [-fail-task|-kill-task]" sub-commands
    to terminate a particular task-attempt. (Enis Soztutar via acmurthy)

    HADOOP-1880. SleepJob : An example job that sleeps at each map and
    reduce task. (enis)

    HADOOP-1809. Add a link in web site to #hadoop IRC channel. (enis)

    HADOOP-1894. Add percentage graphs and mapred task completion graphs
    to Web User Interface. Users not using Firefox may install a plugin to
    their browsers to see svg graphics. (enis)

    HADOOP-1914. Introduce a new NamenodeProtocol to allow secondary
    namenodes and rebalancing processes to communicate with a primary
    namenode.  (Hairong Kuang via dhruba)

    HADOOP-1963.  Add a FileSystem implementation for the Kosmos
    Filesystem (KFS).  (Sriram Rao via cutting)

    HADOOP-1822.  Allow the specialization and configuration of socket
    factories. Provide a StandardSocketFactory, and a SocksSocketFactory to
    allow the use of SOCKS proxies. (taton).

    HADOOP-1968. FileSystem supports wildcard input syntax "{ }".
    (Hairong Kuang via dhruba)

    HADOOP-2566. Add globStatus method to the FileSystem interface
    and deprecate globPath and listPath. (Hairong Kuang via hairong)

  OPTIMIZATIONS

    HADOOP-1910.  Reduce the number of RPCs that DistributedFileSystem.create()
    makes to the namenode. (Raghu Angadi via dhruba)

    HADOOP-1565.  Reduce memory usage of NameNode by replacing
    TreeMap in HDFS Namespace with ArrayList.
    (Dhruba Borthakur via dhruba)

    HADOOP-1743.  Change DFS INode from a nested class to standalone
    class, with specialized subclasses for directories and files, to
    save memory on the namenode.  (Konstantin Shvachko via cutting)

    HADOOP-1759.  Change file name in INode from String to byte[],
    saving memory on the namenode. (Konstantin Shvachko via cutting)

    HADOOP-1766.  Save memory in namenode by having BlockInfo extend
    Block, and replace many uses of Block with BlockInfo.
    (Konstantin Shvachko via cutting)

    HADOOP-1687.  Save memory in namenode by optimizing BlockMap
    representation.  (Konstantin Shvachko via cutting)

    HADOOP-1774. Remove use of INode.parent in Block CRC upgrade.
    (Raghu Angadi via dhruba)

    HADOOP-1788.  Increase the buffer size on the Pipes command socket.
    (Amareshwari Sri Ramadasu and Christian Kunz via omalley)

  BUG FIXES

    HADOOP-1946.  The Datanode code does not need to invoke du on
    every heartbeat.  (Hairong Kuang via dhruba)

    HADOOP-1935. Fix a NullPointerException in internalReleaseCreate.
    (Dhruba Borthakur)

    HADOOP-1933. The nodes listed in include and exclude files
    are always listed in the datanode report.
    (Raghu Angadi via dhruba)

    HADOOP-1953. The job tracker should wait beteween calls to try and delete
    the system directory (Owen O'Malley via devaraj)

    HADOOP-1932. TestFileCreation fails with message saying filestatus.dat
    is of incorrect size.  (Dhruba Borthakur via dhruba)

    HADOOP-1573. Support for 0 reducers in PIPES.
    (Owen O'Malley via devaraj)

    HADOOP-1500. Fix typographical errors in the DFS WebUI.
    (Nigel Daley via dhruba)

    HADOOP-1076. Periodic checkpoint can continue even if an earlier
    checkpoint encountered an error.  (Dhruba Borthakur via dhruba)

    HADOOP-1887. The Namenode encounters an ArrayIndexOutOfBoundsException
    while listing a directory that had a file that was
    being actively written to.  (Dhruba Borthakur via dhruba)

    HADOOP-1904. The Namenode encounters an exception because the
    list of blocks per datanode-descriptor was corrupted.
    (Konstantin Shvachko via dhruba)

    HADOOP-1762. The Namenode fsimage does not contain a list of
    Datanodes.  (Raghu Angadi via dhruba)

    HADOOP-1890. Removed debugging prints introduced by HADOOP-1774.
    (Raghu Angadi via dhruba)

    HADOOP-1763. Too many lost task trackers on large clusters due to
    insufficient number of RPC handler threads on the JobTracker.
    (Devaraj Das)

    HADOOP-1463.  HDFS report correct usage statistics for disk space
    used by HDFS.  (Hairong Kuang via dhruba)

    HADOOP-1692.  In DFS ant task, don't cache the Configuration.
    (Chris Douglas via cutting)

    HADOOP-1726.  Remove lib/jetty-ext/ant.jar. (omalley)

    HADOOP-1772.  Fix hadoop-daemon.sh script to get correct hostname
    under Cygwin.  (Tsz Wo (Nicholas), SZE via cutting)

    HADOOP-1749.  Change TestDFSUpgrade to sort files, fixing sporadic
    test failures.  (Enis Soztutar via cutting)

    HADOOP-1748.  Fix tasktracker to be able to launch tasks when log
    directory is relative.  (omalley via cutting)

    HADOOP-1775.  Fix a NullPointerException and an
    IllegalArgumentException in MapWritable.
    (Jim Kellerman via cutting)

    HADOOP-1795.  Fix so that jobs can generate output file names with
    special characters.  (Fr??d??ric Bertin via cutting)

    HADOOP-1810.  Fix incorrect value type in MRBench (SmallJobs)
    (Devaraj Das via tomwhite)

    HADOOP-1806.  Fix ant task to compile again, also fix default
    builds to compile ant tasks.  (Chris Douglas via cutting)

    HADOOP-1758.  Fix escape processing in librecordio to not be
    quadratic.  (Vivek Ratan via cutting)

    HADOOP-1817.  Fix MultiFileSplit to read and write the split
    length, so that it is not always zero in map tasks.
    (Thomas Friol via cutting)

    HADOOP-1853.  Fix contrib/streaming to accept multiple -cacheFile
    options.  (Prachi Gupta via cutting)

    HADOOP-1818. Fix MultiFileInputFormat so that it does not return
    empty splits when numPaths < numSplits.  (Thomas Friol via enis)

    HADOOP-1840. Fix race condition which leads to task's diagnostic
    messages getting lost. (acmurthy)

    HADOOP-1885. Fix race condition in MiniDFSCluster shutdown.
    (Chris Douglas via nigel)

    HADOOP-1889.  Fix path in EC2 scripts for building your own AMI.
    (tomwhite)

    HADOOP-1892.  Fix a NullPointerException in the JobTracker when
    trying to fetch a task's diagnostic messages from the JobClient.
    (Amar Kamat via acmurthy)

    HADOOP-1897.  Completely remove about.html page from the web site.
    (enis)

    HADOOP-1907.  Fix null pointer exception when getting task diagnostics
    in JobClient. (Christian Kunz via omalley)

    HADOOP-1882.  Remove spurious asterisks from decimal number displays.
    (Raghu Angadi via cutting)

    HADOOP-1783.  Make S3 FileSystem return Paths fully-qualified with
    scheme and host.  (tomwhite)

    HADOOP-1925.  Make pipes' autoconf script look for libsocket and libnsl, so
    that it can compile under Solaris. (omalley)

    HADOOP-1940.  TestDFSUpgradeFromImage must shut down its MiniDFSCluster.
    (Chris Douglas via nigel)

    HADOOP-1930.  Fix the blame for failed fetchs on the right host. (Arun C.
    Murthy via omalley)

    HADOOP-1934.  Fix the platform name on Mac to use underscores rather than
    spaces. (omalley)

    HADOOP-1959.  Use "/" instead of File.separator in the StatusHttpServer.
    (jimk via omalley)

    HADOOP-1626.  Improve dfsadmin help messages.
    (Lohit Vijayarenu via dhruba)

    HADOOP-1695.  The SecondaryNamenode waits for the Primary NameNode to
    start up.  (Dhruba Borthakur)

    HADOOP-1983.  Have Pipes flush the command socket when progress is sent
    to prevent timeouts during long computations. (omalley)

    HADOOP-1875.  Non-existant directories or read-only directories are
    filtered from dfs.client.buffer.dir.  (Hairong Kuang via dhruba)

    HADOOP-1992.  Fix the performance degradation in the sort validator.
    (acmurthy via omalley)

    HADOOP-1874.  Move task-outputs' promotion/discard to a separate thread
    distinct from the main heartbeat-processing thread. The main upside being
    that we do not lock-up the JobTracker during HDFS operations, which
    otherwise may lead to lost tasktrackers if the NameNode is unresponsive.
    (Devaraj Das via acmurthy)

    HADOOP-2026. Namenode prints out one log line for "Number of transactions"
    at most once every minute. (Dhruba Borthakur)

    HADOOP-2022.  Ensure that status information for successful tasks is correctly
    recorded at the JobTracker, so that, for example, one may view correct
    information via taskdetails.jsp. This bug was introduced by HADOOP-1874.
    (Amar Kamat via acmurthy)

    HADOOP-2031.  Correctly maintain the taskid which takes the TIP to
    completion, failing which the case of lost tasktrackers isn't handled
    properly i.e. the map TIP is incorrectly left marked as 'complete' and it
    is never rescheduled elsewhere, leading to hung reduces.
    (Devaraj Das via acmurthy)

    HADOOP-2018. The source datanode of a data transfer waits for
    a response from the target datanode before closing the data stream.
    (Hairong Kuang via dhruba)

    HADOOP-2023. Disable TestLocalDirAllocator on Windows.
    (Hairong Kuang via nigel)

    HADOOP-2016.  Ignore status-updates from FAILED/KILLED tasks at the
    TaskTracker. This fixes a race-condition which caused the tasks to wrongly
    remain in the RUNNING state even after being killed by the JobTracker and
    thus handicap the cleanup of the task's output sub-directory. (acmurthy)

    HADOOP-1771. Fix a NullPointerException in streaming caused by an
    IOException in MROutputThread. (lohit vijayarenu via nigel)

    HADOOP-2028. Fix distcp so that the log dir does not need to be
    specified and the destination does not need to exist.
    (Chris Douglas via nigel)

    HADOOP-2044. The namenode protects all lease manipulations using a
    sortedLease lock.  (Dhruba Borthakur)

    HADOOP-2051. The TaskCommit thread should not die for exceptions other
    than the InterruptedException. This behavior is there for the other long
    running threads in the JobTracker. (Arun C Murthy via ddas)

    HADOOP-1973. The FileSystem object would be accessed on the JobTracker
    through a RPC in the InterTrackerProtocol. The check for the object being
    null was missing and hence NPE would be thrown sometimes. This issue fixes
    that problem.  (Amareshwari Sri Ramadasu via ddas)

    HADOOP-2033.  The SequenceFile.Writer.sync method was a no-op, which caused
    very uneven splits for applications like distcp that count on them.
    (omalley)

    HADOOP-2070.  Added a flush method to pipes' DownwardProtocol and call
    that before waiting for the application to finish to ensure all buffered
    data is flushed. (Owen O'Malley via acmurthy)

    HADOOP-2080.  Fixed calculation of the checksum file size when the values
    are large. (omalley)

    HADOOP-2048.  Change error handling in distcp so that each map copies
    as much as possible before reporting the error. Also report progress on
    every copy. (Chris Douglas via omalley)

    HADOOP-2073.  Change size of VERSION file after writing contents to it.
    (Konstantin Shvachko via dhruba)

    HADOOP-2102.  Fix the deprecated ToolBase to pass its Configuration object
    to the superceding ToolRunner to ensure it picks up the appropriate
    configuration resources. (Dennis Kubes and Enis Soztutar via acmurthy)

    HADOOP-2103.  Fix minor javadoc bugs introduce by HADOOP-2046. (Nigel
    Daley via acmurthy)

  IMPROVEMENTS

    HADOOP-1908. Restructure data node code so that block sending and
    receiving are seperated from data transfer header handling.
    (Hairong Kuang via dhruba)

    HADOOP-1921. Save the configuration of completed/failed jobs and make them
    available via the web-ui. (Amar Kamat via devaraj)

    HADOOP-1266. Remove dependency of package org.apache.hadoop.net on
    org.apache.hadoop.dfs.  (Hairong Kuang via dhruba)

    HADOOP-1779. Replace INodeDirectory.getINode() by a getExistingPathINodes()
    to allow the retrieval of all existing INodes along a given path in a
    single lookup. This facilitates removal of the 'parent' field in the
    inode. (Christophe Taton via dhruba)

    HADOOP-1756. Add toString() to some Writable-s. (ab)

    HADOOP-1727.  New classes: MapWritable and SortedMapWritable.
    (Jim Kellerman via ab)

    HADOOP-1651.  Improve progress reporting.
    (Devaraj Das via tomwhite)

    HADOOP-1595.  dfsshell can wait for a file to achieve its intended
    replication target. (Tsz Wo (Nicholas), SZE via dhruba)

    HADOOP-1693.  Remove un-needed log fields in DFS replication classes,
    since the log may be accessed statically. (Konstantin Shvachko via cutting)

    HADOOP-1231.  Add generics to Mapper and Reducer interfaces.
    (tomwhite via cutting)

    HADOOP-1436.  Improved command-line APIs, so that all tools need
    not subclass ToolBase, and generic parameter parser is public.
    (Enis Soztutar via cutting)

    HADOOP-1703.  DFS-internal code cleanups, removing several uses of
    the obsolete UTF8.  (Christophe Taton via cutting)

    HADOOP-1731.  Add Hadoop's version to contrib jar file names.
    (cutting)

    HADOOP-1689.  Make shell scripts more portable.  All shell scripts
    now explicitly depend on bash, but do not require that bash be
    installed in a particular location, as long as it is on $PATH.
    (cutting)

    HADOOP-1744.  Remove many uses of the deprecated UTF8 class from
    the HDFS namenode.  (Christophe Taton via cutting)

    HADOOP-1654.  Add IOUtils class, containing generic io-related
    utility methods.   (Enis Soztutar via cutting)

    HADOOP-1158.  Change JobTracker to record map-output transmission
    errors and use them to trigger speculative re-execution of tasks.
    (Arun C Murthy via cutting)

    HADOOP-1601.  Change GenericWritable to use ReflectionUtils for
    instance creation, avoiding classloader issues, and to implement
    Configurable.  (Enis Soztutar via cutting)

    HADOOP-1750.  Log standard output and standard error when forking
    task processes.  (omalley via cutting)

    HADOOP-1803.  Generalize build.xml to make files in all
    src/contrib/*/bin directories executable.  (stack via cutting)

    HADOOP-1739.  Let OS always choose the tasktracker's umbilical
    port.  Also switch default address for umbilical connections to
    loopback.  (cutting)

    HADOOP-1812. Let OS choose ports for IPC and RPC unit tests. (cutting)

    HADOOP-1825.  Create $HADOOP_PID_DIR when it does not exist.
    (Michael Bieniosek via cutting)

    HADOOP-1425.  Replace uses of ToolBase with the Tool interface.
    (Enis Soztutar via cutting)

    HADOOP-1569.  Reimplement DistCP to use the standard FileSystem/URI
    code in Hadoop so that you can copy from and to all of the supported file
    systems.(Chris Douglas via omalley)

    HADOOP-1018.  Improve documentation w.r.t handling of lost hearbeats between
    TaskTrackers and JobTracker. (acmurthy)

    HADOOP-1718.  Add ant targets for measuring code coverage with clover.
    (simonwillnauer via nigel)

    HADOOP-1592.  Log error messages to the client console when tasks
    fail.  (Amar Kamat via cutting)

    HADOOP-1879.  Remove some unneeded casts.  (Nilay Vaish via cutting)

    HADOOP-1878.  Add space between priority links on job details
    page. (Thomas Friol via cutting)

    HADOOP-120.  In ArrayWritable, prevent creation with null value
    class, and improve documentation.  (Cameron Pope via cutting)

    HADOOP-1926. Add a random text writer example/benchmark so that we can
    benchmark compression codecs on random data. (acmurthy via omalley)

    HADOOP-1906. Warn the user if they have an obsolete madred-default.xml
    file in their configuration directory. (acmurthy via omalley)

    HADOOP-1971.  Warn when job does not specify a jar. (enis via cutting)

    HADOOP-1942. Increase the concurrency of transaction logging to
    edits log. Reduce the number of syncs by double-buffering the changes
    to the transaction log. (Dhruba Borthakur)

    HADOOP-2046.  Improve mapred javadoc.  (Arun C. Murthy via cutting)

    HADOOP-2105.  Improve overview.html to clarify supported platforms,
    software pre-requisites for hadoop, how to install them on various
    platforms and a better general description of hadoop and it's utility.
    (Jim Kellerman via acmurthy)


Release 0.14.4 - 2007-11-26

  BUG FIXES

    HADOOP-2140.  Add missing Apache Licensing text at the front of several
    C and C++ files.

    HADOOP-2169.  Fix the DT_SONAME field of libhdfs.so to set it to the
    correct value of 'libhdfs.so', currently it is set to the absolute path of
    libhdfs.so. (acmurthy)

    HADOOP-2001.  Make the job priority updates and job kills synchronized on
    the JobTracker. Deadlock was seen in the JobTracker because of the lack of
    this synchronization.  (Arun C Murthy via ddas)


Release 0.14.3 - 2007-10-19

  BUG FIXES

    HADOOP-2053. Fixed a dangling reference to a memory buffer in the map
    output sorter. (acmurthy via omalley)

    HADOOP-2036. Fix a NullPointerException in JvmMetrics class. (nigel)

    HADOOP-2043. Release 0.14.2 was compiled with Java 1.6 rather than
    Java 1.5.  (cutting)


Release 0.14.2 - 2007-10-09

  BUG FIXES

    HADOOP-1948. Removed spurious error message during block crc upgrade.
    (Raghu Angadi via dhruba)

    HADOOP-1862.  reduces are getting stuck trying to find map outputs.
    (Arun C. Murthy via ddas)

    HADOOP-1977. Fixed handling of ToolBase cli options in JobClient.
    (enis via omalley)

    HADOOP-1972.  Fix LzoCompressor to ensure the user has actually asked
    to finish compression. (arun via omalley)

    HADOOP-1970.  Fix deadlock in progress reporting in the task. (Vivek
    Ratan via omalley)

    HADOOP-1978.  Name-node removes edits.new after a successful startup.
    (Konstantin Shvachko via dhruba)

    HADOOP-1955.  The Namenode tries to not pick the same source Datanode for
    a replication request if the earlier replication request for the same
    block and that source Datanode had failed.
    (Raghu Angadi via dhruba)

    HADOOP-1961.  The -get option to dfs-shell works when a single filename
    is specified.  (Raghu Angadi via dhruba)

    HADOOP-1997.  TestCheckpoint closes the edits file after writing to it,
    otherwise the rename of this file on Windows fails.
    (Konstantin Shvachko via dhruba)

Release 0.14.1 - 2007-09-04

  BUG FIXES

    HADOOP-1740.  Fix null pointer exception in sorting map outputs. (Devaraj
    Das via omalley)

    HADOOP-1790.  Fix tasktracker to work correctly on multi-homed
    boxes.  (Torsten Curdt via cutting)

    HADOOP-1798.  Fix jobtracker to correctly account for failed
    tasks.  (omalley via cutting)


Release 0.14.0 - 2007-08-17

  INCOMPATIBLE CHANGES

  1. HADOOP-1134.
     CONFIG/API - dfs.block.size must now be a multiple of
       io.byte.per.checksum, otherwise new files can not be written.
     LAYOUT - DFS layout version changed from -6 to -7, which will require an
       upgrade from previous versions.
     PROTOCOL - Datanode RPC protocol version changed from 7 to 8.

  2. HADOOP-1283
     API - deprecated file locking API.

  3. HADOOP-894
     PROTOCOL - changed ClientProtocol to fetch parts of block locations.

  4. HADOOP-1336
     CONFIG - Enable speculative execution by default.

  5. HADOOP-1197
     API - deprecated method for Configuration.getObject, because
       Configurations should only contain strings.

  6. HADOOP-1343
     API - deprecate Configuration.set(String,Object) so that only strings are
       put in Configrations.

  7. HADOOP-1207
     CLI - Fix FsShell 'rm' command to continue when a non-existent file is
       encountered.

  8. HADOOP-1473
     CLI/API - Job, TIP, and Task id formats have changed and are now unique
       across job tracker restarts.

  9. HADOOP-1400
     API - JobClient constructor now takes a JobConf object instead of a
       Configuration object.

  NEW FEATURES and BUG FIXES

  1. HADOOP-1197.  In Configuration, deprecate getObject() and add
     getRaw(), which skips variable expansion. (omalley via cutting)

  2. HADOOP-1343.  In Configuration, deprecate set(String,Object) and
     implement Iterable. (omalley via cutting)

  3. HADOOP-1344.  Add RunningJob#getJobName(). (Michael Bieniosek via cutting)

  4. HADOOP-1342.  In aggregators, permit one to limit the number of
     unique values per key.  (Runping Qi via cutting)

  5. HADOOP-1340.  Set the replication factor of the MD5 file in the filecache
     to be the same as the replication factor of the original file.
     (Dhruba Borthakur via tomwhite.)

  6. HADOOP-1355.  Fix null pointer dereference in
     TaskLogAppender.append(LoggingEvent).  (Arun C Murthy via tomwhite.)

  7. HADOOP-1357.  Fix CopyFiles to correctly avoid removing "/".
     (Arun C Murthy via cutting)

  8. HADOOP-234.  Add pipes facility, which permits writing MapReduce
     programs in C++.

  9. HADOOP-1359.  Fix a potential NullPointerException in HDFS.
     (Hairong Kuang via cutting)

 10. HADOOP-1364.  Fix inconsistent synchronization in SequenceFile.
     (omalley via cutting)

 11. HADOOP-1379.  Add findbugs target to build.xml.
     (Nigel Daley via cutting)

 12. HADOOP-1364.  Fix various inconsistent synchronization issues.
     (Devaraj Das via cutting)

 13. HADOOP-1393.  Remove a potential unexpected negative number from
     uses of random number generator. (omalley via cutting)

 14. HADOOP-1387.  A number of "performance" code-cleanups suggested
     by findbugs.  (Arun C Murthy via cutting)

 15. HADOOP-1401.  Add contrib/hbase javadoc to tree.  (stack via cutting)

 16. HADOOP-894.  Change HDFS so that the client only retrieves a limited
     number of block locations per request from the namenode.
     (Konstantin Shvachko via cutting)

 17. HADOOP-1406.  Plug a leak in MapReduce's use of metrics.
     (David Bowen via cutting)

 18. HADOOP-1394.  Implement "performance" code-cleanups in HDFS
     suggested by findbugs.  (Raghu Angadi via cutting)

 19. HADOOP-1413.  Add example program that uses Knuth's dancing links
     algorithm to solve pentomino problems.  (omalley via cutting)

 20. HADOOP-1226.  Change HDFS so that paths it returns are always
     fully qualified.  (Dhruba Borthakur via cutting)

 21. HADOOP-800.  Improvements to HDFS web-based file browser.
     (Enis Soztutar via cutting)

 22. HADOOP-1408.  Fix a compiler warning by adding a class to replace
     a generic.  (omalley via cutting)

 23. HADOOP-1376.  Modify RandomWriter example so that it can generate
     data for the Terasort benchmark.  (Devaraj Das via cutting)

 24. HADOOP-1429.  Stop logging exceptions during normal IPC server
     shutdown.  (stack via cutting)

 25. HADOOP-1461.  Fix the synchronization of the task tracker to
     avoid lockups in job cleanup.  (Arun C Murthy via omalley)

 26. HADOOP-1446.  Update the TaskTracker metrics while the task is
     running. (Devaraj via omalley)

 27. HADOOP-1414.  Fix a number of issues identified by FindBugs as
     "Bad Practice".  (Dhruba Borthakur via cutting)

 28. HADOOP-1392.  Fix "correctness" bugs identified by FindBugs in
     fs and dfs packages.  (Raghu Angadi via cutting)

 29. HADOOP-1412.  Fix "dodgy" bugs identified by FindBugs in fs and
     io packages.  (Hairong Kuang via cutting)

 30. HADOOP-1261.  Remove redundant events from HDFS namenode's edit
     log when a datanode restarts.  (Raghu Angadi via cutting)

 31. HADOOP-1336.  Re-enable speculative execution by
     default. (omalley via cutting)

 32. HADOOP-1311.  Fix a bug in BytesWritable#set() where start offset
     was ignored.  (Dhruba Borthakur via cutting)

 33. HADOOP-1450.  Move checksumming closer to user code, so that
     checksums are created before data is stored in large buffers and
     verified after data is read from large buffers, to better catch
     memory errors.  (cutting)

 34. HADOOP-1447.  Add support in contrib/data_join for text inputs.
     (Senthil Subramanian via cutting)

 35. HADOOP-1456.  Fix TestDecommission assertion failure by setting
     the namenode to ignore the load on datanodes while allocating
     replicas.  (Dhruba Borthakur via tomwhite)

 36. HADOOP-1396.  Fix FileNotFoundException on DFS block.
     (Dhruba Borthakur via tomwhite)

 37. HADOOP-1467.  Remove redundant counters from WordCount example.
     (Owen O'Malley via tomwhite)

 38. HADOOP-1139.  Log HDFS block transitions at INFO level, to better
     enable diagnosis of problems.  (Dhruba Borthakur via cutting)

 39. HADOOP-1269.  Finer grained locking in HDFS namenode.
     (Dhruba Borthakur via cutting)

 40. HADOOP-1438.  Improve HDFS documentation, correcting typos and
     making images appear in PDF.  Also update copyright date for all
     docs.  (Luke Nezda via cutting)

 41. HADOOP-1457.  Add counters for monitoring task assignments.
     (Arun C Murthy via tomwhite)

 42. HADOOP-1472.  Fix so that timed-out tasks are counted as failures
     rather than as killed.  (Arun C Murthy via cutting)

 43. HADOOP-1234.  Fix a race condition in file cache that caused
     tasktracker to not be able to find cached files.
     (Arun C Murthy via cutting)

 44. HADOOP-1482.  Fix secondary namenode to roll info port.
     (Dhruba Borthakur via cutting)

 45. HADOOP-1300.  Improve removal of excess block replicas to be
     rack-aware.  Attempts are now made to keep replicas on more
     racks.  (Hairong Kuang via cutting)

 46. HADOOP-1417.  Disable a few FindBugs checks that generate a lot
     of spurious warnings.  (Nigel Daley via cutting)

 47. HADOOP-1320.  Rewrite RandomWriter example to bypass reduce.
     (Arun C Murthy via cutting)

 48. HADOOP-1449.  Add some examples to contrib/data_join.
     (Senthil Subramanian via cutting)

 49. HADOOP-1459.  Fix so that, in HDFS, getFileCacheHints() returns
     hostnames instead of IP addresses.  (Dhruba Borthakur via cutting)

 50. HADOOP-1493.  Permit specification of "java.library.path" system
     property in "mapred.child.java.opts" configuration property.
     (Enis Soztutar via cutting)

 51. HADOOP-1372.  Use LocalDirAllocator for HDFS temporary block
     files, so that disk space, writability, etc. is considered.
     (Dhruba Borthakur via cutting)

 52. HADOOP-1193.  Pool allocation of compression codecs.  This
     eliminates a memory leak that could cause OutOfMemoryException,
     and also substantially improves performance.
     (Arun C Murthy via cutting)

 53. HADOOP-1492.  Fix a NullPointerException handling version
     mismatch during datanode registration.
     (Konstantin Shvachko via cutting)

 54. HADOOP-1442.  Fix handling of zero-length input splits.
     (Senthil Subramanian via cutting)

 55. HADOOP-1444.  Fix HDFS block id generation to check pending
     blocks for duplicates. (Dhruba Borthakur via cutting)

 56. HADOOP-1207.  Fix FsShell's 'rm' command to not stop when one of
     the named files does not exist.  (Tsz Wo Sze via cutting)

 57. HADOOP-1475.  Clear tasktracker's file cache before it
     re-initializes, to avoid confusion.  (omalley via cutting)

 58. HADOOP-1505.  Remove spurious stacktrace in ZlibFactory
     introduced in HADOOP-1093.  (Michael Stack via tomwhite)

 59. HADOOP-1484.  Permit one to kill jobs from the web ui.  Note that
     this is disabled by default.  One must set
     "webinterface.private.actions" to enable this.
     (Enis Soztutar via cutting)

 60. HADOOP-1003.  Remove flushing of namenode edit log from primary
     namenode lock, increasing namenode throughput.
     (Dhruba Borthakur via cutting)

 61. HADOOP-1023.  Add links to searchable mail archives.
     (tomwhite via cutting)

 62. HADOOP-1504.  Fix terminate-hadoop-cluster script in contrib/ec2
     to only terminate Hadoop instances, and not other instances
     started by the same user.  (tomwhite via cutting)

 63. HADOOP-1462.  Improve task progress reporting.  Progress reports
     are no longer blocking since i/o is performed in a separate
     thread.  Reporting during sorting and more is also more
     consistent.  (Vivek Ratan via cutting)

 64. [ intentionally blank ]

 65. HADOOP-1453.  Remove some unneeded calls to FileSystem#exists()
     when opening files, reducing the namenode load somewhat.
     (Raghu Angadi via cutting)

 66. HADOOP-1489.  Fix text input truncation bug due to mark/reset.
     Add a unittest. (Bwolen Yang via cutting)

 67. HADOOP-1455.  Permit specification of arbitrary job options on
     pipes command line.  (Devaraj Das via cutting)

 68. HADOOP-1501.  Better randomize sending of block reports to
     namenode, so reduce load spikes.  (Dhruba Borthakur via cutting)

 69. HADOOP-1147.  Remove @author tags from Java source files.

 70. HADOOP-1283.  Convert most uses of UTF8 in the namenode to be
     String.  (Konstantin Shvachko via cutting)

 71. HADOOP-1511.  Speedup hbase unit tests.  (stack via cutting)

 72. HADOOP-1517.  Remove some synchronization in namenode to permit
     finer grained locking previously added.  (Konstantin Shvachko via cutting)

 73. HADOOP-1512.  Fix failing TestTextInputFormat on Windows.
     (Senthil Subramanian via nigel)

 74. HADOOP-1518.  Add a session id to job metrics, for use by HOD.
     (David Bowen via cutting)

 75. HADOOP-1292.  Change 'bin/hadoop fs -get' to first copy files to
     a temporary name, then rename them to their final name, so that
     failures don't leave partial files.  (Tsz Wo Sze via cutting)

 76. HADOOP-1377.  Add support for modification time to FileSystem and
     implement in HDFS and local implementations.  Also, alter access
     to file properties to be through a new FileStatus interface.
     (Dhruba Borthakur via cutting)

 77. HADOOP-1515.  Add MultiFileInputFormat, which can pack multiple,
     typically small, input files into each split.  (Enis Soztutar via cutting)

 78. HADOOP-1514.  Make reducers report progress while waiting for map
     outputs, so they're not killed.  (Vivek Ratan via cutting)

 79. HADOOP-1508.  Add an Ant task for FsShell operations.  Also add
     new FsShell commands "touchz", "test" and "stat".
     (Chris Douglas via cutting)

 80. HADOOP-1028.  Add log messages for server startup and shutdown.
     (Tsz Wo Sze via cutting)

 81. HADOOP-1485.  Add metrics for monitoring shuffle.
     (Devaraj Das via cutting)

 82. HADOOP-1536.  Remove file locks from libhdfs tests.
     (Dhruba Borthakur via nigel)

 83. HADOOP-1520.  Add appropriate synchronization to FSEditsLog.
     (Dhruba Borthakur via nigel)

 84. HADOOP-1513.  Fix a race condition in directory creation.
     (Devaraj via omalley)

 85. HADOOP-1546.  Remove spurious column from HDFS web UI.
     (Dhruba Borthakur via cutting)

 86. HADOOP-1556.  Make LocalJobRunner delete working files at end of
     job run.  (Devaraj Das via tomwhite)

 87. HADOOP-1571.  Add contrib lib directories to root build.xml
     javadoc classpath.  (Michael Stack via tomwhite)

 88. HADOOP-1554.  Log killed tasks to the job history and display them on the
     web/ui. (Devaraj Das via omalley)

 89. HADOOP-1533.  Add persistent error logging for distcp. The logs are stored
    into a specified hdfs directory. (Senthil Subramanian via omalley)

 90. HADOOP-1286.  Add support to HDFS for distributed upgrades, which
     permits coordinated upgrade of datanode data.
     (Konstantin Shvachko via cutting)

 91. HADOOP-1580.  Improve contrib/streaming so that subprocess exit
     status is displayed for errors.  (John Heidemann via cutting)

 92. HADOOP-1448.  In HDFS, randomize lists of non-local block
     locations returned to client, so that load is better balanced.
     (Hairong Kuang via cutting)

 93. HADOOP-1578.  Fix datanode to send its storage id to namenode
     during registration.  (Konstantin Shvachko via cutting)

 94. HADOOP-1584.  Fix a bug in GenericWritable which limited it to
     128 types instead of 256.  (Espen Amble Kolstad via cutting)

 95. HADOOP-1473.  Make job ids unique across jobtracker restarts.
     (omalley via cutting)

 96. HADOOP-1582.  Fix hdfslib to return 0 instead of -1 at
     end-of-file, per C conventions.  (Christian Kunz via cutting)

 97. HADOOP-911.  Fix a multithreading bug in libhdfs.
     (Christian Kunz)

 98. HADOOP-1486.  Fix so that fatal exceptions in namenode cause it
     to exit.  (Dhruba Borthakur via cutting)

 99. HADOOP-1470.  Factor checksum generation and validation out of
     ChecksumFileSystem so that it can be reused by FileSystem's with
     built-in checksumming.  (Hairong Kuang via cutting)

100. HADOOP-1590.  Use relative urls in jobtracker jsp pages, so that
     webapp can be used in non-root contexts.  (Thomas Friol via cutting)

101. HADOOP-1596.  Fix the parsing of taskids by streaming and improve the
     error reporting. (omalley)

102. HADOOP-1535.  Fix the user-controlled grouping to the reduce function.
     (Vivek Ratan via omalley)

103. HADOOP-1585.  Modify GenericWritable to declare the classes as subtypes
     of Writable (Espen Amble Kolstad via omalley)

104. HADOOP-1576.  Fix errors in count of completed tasks when
     speculative execution is enabled.  (Arun C Murthy via cutting)

105. HADOOP-1598.  Fix license headers: adding missing; updating old.
     (Enis Soztutar via cutting)

106. HADOOP-1547.  Provide examples for aggregate library.
     (Runping Qi via tomwhite)

107. HADOOP-1570.  Permit jobs to enable and disable the use of
     hadoop's native library.  (Arun C Murthy via cutting)

108. HADOOP-1433.  Add job priority.  (Johan Oskarsson via tomwhite)

109. HADOOP-1597.  Add status reports and post-upgrade options to HDFS
     distributed upgrade.  (Konstantin Shvachko via cutting)

110. HADOOP-1524.  Permit user task logs to appear as they're
     created.  (Michael Bieniosek via cutting)

111. HADOOP-1599.  Fix distcp bug on Windows.  (Senthil Subramanian via cutting)

112. HADOOP-1562.  Add JVM metrics, including GC and logging stats.
     (David Bowen via cutting)

113. HADOOP-1613.  Fix "DFS Health" page to display correct time of
     last contact.  (Dhruba Borthakur via cutting)

114. HADOOP-1134.  Add optimized checksum support to HDFS.  Checksums
     are now stored with each block, rather than as parallel files.
     This reduces the namenode's memory requirements and increases
     data integrity.  (Raghu Angadi via cutting)

115. HADOOP-1400.  Make JobClient retry requests, so that clients can
     survive jobtracker problems.  (omalley via cutting)

116. HADOOP-1564.  Add unit tests for HDFS block-level checksums.
     (Dhruba Borthakur via cutting)

117. HADOOP-1620.  Reduce the number of abstract FileSystem methods,
     simplifying implementations.  (cutting)

118. HADOOP-1625.  Fix a "could not move files" exception in datanode.
     (Raghu Angadi via cutting)

119. HADOOP-1624.  Fix an infinite loop in datanode. (Raghu Angadi via cutting)

120. HADOOP-1084.  Switch mapred file cache to use file modification
     time instead of checksum to detect file changes, as checksums are
     no longer easily accessed.  (Arun C Murthy via cutting)

130. HADOOP-1623.  Fix an infinite loop when copying directories.
     (Dhruba Borthakur via cutting)

131. HADOOP-1603.  Fix a bug in namenode initialization where
     default replication is sometimes reset to one on restart.
     (Raghu Angadi via cutting)

132. HADOOP-1635.  Remove hardcoded keypair name and fix launch-hadoop-cluster
     to support later versions of ec2-api-tools.  (Stu Hood via tomwhite)

133. HADOOP-1638.  Fix contrib EC2 scripts to support NAT addressing.
     (Stu Hood via tomwhite)

134. HADOOP-1632.  Fix an IllegalArgumentException in fsck.
     (Hairong Kuang via cutting)

135. HADOOP-1619.  Fix FSInputChecker to not attempt to read past EOF.
     (Hairong Kuang via cutting)

136. HADOOP-1640.  Fix TestDecommission on Windows.
     (Dhruba Borthakur via cutting)

137. HADOOP-1587.  Fix TestSymLink to get required system properties.
     (Devaraj Das via omalley)

138. HADOOP-1628.  Add block CRC protocol unit tests. (Raghu Angadi via omalley)

139. HADOOP-1653.  FSDirectory code-cleanups. FSDirectory.INode
     becomes a static class.  (Christophe Taton via dhruba)

140. HADOOP-1066.  Restructure documentation to make more user
     friendly.  (Connie Kleinjans and Jeff Hammerbacher via cutting)

141. HADOOP-1551.  libhdfs supports setting replication factor and
     retrieving modification time of files.  (Sameer Paranjpye via dhruba)

141. HADOOP-1647.  FileSystem.getFileStatus returns valid values for "/".
     (Dhruba Borthakur via dhruba)

142. HADOOP-1657.  Fix NNBench to ensure that the block size is a
     multiple of bytes.per.checksum. (Raghu Angadi via dhruba)

143. HADOOP-1553.  Replace user task output and log capture code to use shell
     redirection instead of copier threads in the TaskTracker. Capping the
     size of the output is now done via tail in memory and thus should not be
     large. The output of the tasklog servlet is not forced into UTF8 and is
     not buffered entirely in memory. (omalley)
     Configuration changes to hadoop-default.xml:
       remove mapred.userlog.num.splits
       remove mapred.userlog.purge.splits
       change default mapred.userlog.limit.kb to 0 (no limit)
       change default mapred.userlog.retain.hours to 24
     Configuration changes to log4j.properties:
       remove log4j.appender.TLA.noKeepSplits
       remove log4j.appender.TLA.purgeLogSplits
       remove log4j.appender.TLA.logsRetainHours
     URL changes:
       http://<tasktracker>/tasklog.jsp -> http://<tasktracker>tasklog with
         parameters limited to start and end, which may be positive (from
         start) or negative (from end).
     Environment:
       require bash (v2 or later) and tail

144. HADOOP-1659.  Fix a job id/job name mixup. (Arun C. Murthy via omalley)

145. HADOOP-1665.  With HDFS Trash enabled and the same file was created
     and deleted more than once, the suceeding deletions creates Trash item
     names suffixed with a integer.  (Dhruba Borthakur via dhruba)

146. HADOOP-1666.  FsShell object can be used for multiple fs commands.
     (Dhruba Borthakur via dhruba)

147. HADOOP-1654.  Remove performance regression introduced by Block CRC.
     (Raghu Angadi via dhruba)

148. HADOOP-1680.  Improvements to Block CRC upgrade messages.
     (Raghu Angadi via dhruba)

149. HADOOP-71.  Allow Text and SequenceFile Map/Reduce inputs from non-default
     filesystems. (omalley)

150. HADOOP-1568.  Expose HDFS as xml/http filesystem to provide cross-version
     compatability. (Chris Douglas via omalley)

151. HADOOP-1668.  Added an INCOMPATIBILITY section to CHANGES.txt. (nigel)

152. HADOOP-1629.  Added a upgrade test for HADOOP-1134.
     (Raghu Angadi via nigel)

153. HADOOP-1698.  Fix performance problems on map output sorting for jobs
     with large numbers of reduces. (Devaraj Das via omalley)

154. HADOOP-1716.  Fix a Pipes wordcount example to remove the 'file:'
     schema from its output path.  (omalley via cutting)

155. HADOOP-1714.  Fix TestDFSUpgradeFromImage to work on Windows.
     (Raghu Angadi via nigel)

156. HADOOP-1663.  Return a non-zero exit code if streaming fails. (Lohit Renu
     via omalley)

157. HADOOP-1712.  Fix an unhandled exception on datanode during block
     CRC upgrade. (Raghu Angadi via cutting)

158. HADOOP-1717.  Fix TestDFSUpgradeFromImage to work on Solaris.
     (nigel via cutting)

159. HADOOP-1437.  Add Eclipse plugin in contrib.
     (Eugene Hung and Christophe Taton via cutting)


Release 0.13.0 - 2007-06-08

 1. HADOOP-1047.  Fix TestReplication to succeed more reliably.
    (Hairong Kuang via cutting)

 2. HADOOP-1063.  Fix a race condition in MiniDFSCluster test code.
    (Hairong Kuang via cutting)

 3. HADOOP-1101.  In web ui, split shuffle statistics from reduce
    statistics, and add some task averages.  (Devaraj Das via cutting)

 4. HADOOP-1071.  Improve handling of protocol version mismatch in
    JobTracker.  (Tahir Hashmi via cutting)

 5. HADOOP-1116.  Increase heap size used for contrib unit tests.
    (Philippe Gassmann via cutting)

 6. HADOOP-1120.  Add contrib/data_join, tools to simplify joining
    data from multiple sources using MapReduce.  (Runping Qi via cutting)

 7. HADOOP-1064.  Reduce log level of some DFSClient messages.
    (Dhruba Borthakur via cutting)

 8. HADOOP-1137.  Fix StatusHttpServer to work correctly when
    resources are in a jar file.  (Benjamin Reed via cutting)

 9. HADOOP-1094.  Optimize generated Writable implementations for
    records to not allocate a new BinaryOutputArchive or
    BinaryInputArchive per call.  (Milind Bhandarkar via cutting)

10. HADOOP-1068.  Improve error message for clusters with 0 datanodes.
    (Dhruba Borthakur via tomwhite)

11. HADOOP-1122.  Fix divide-by-zero exception in FSNamesystem
    chooseTarget method.  (Dhruba Borthakur via tomwhite)

12. HADOOP-1131.  Add a closeAll() static method to FileSystem.
    (Philippe Gassmann via tomwhite)

13. HADOOP-1085.  Improve port selection in HDFS and MapReduce test
    code.  Ports are now selected by the OS during testing rather than
    by probing for free ports, improving test reliability.
    (Arun C Murthy via cutting)

14. HADOOP-1153.  Fix HDFS daemons to correctly stop their threads.
    (Konstantin Shvachko via cutting)

15. HADOOP-1146.  Add a counter for reduce input keys and rename the
    "reduce input records" counter to be "reduce input groups".
    (David Bowen via cutting)

16. HADOOP-1165.  In records, replace idential generated toString
    methods with a method on the base class.  (Milind Bhandarkar via cutting)

17. HADOOP-1164.  Fix TestReplicationPolicy to specify port zero, so
    that a free port is automatically selected.  (omalley via cutting)

18. HADOOP-1166.  Add a NullOutputFormat and use it in the
    RandomWriter example.  (omalley via cutting)

19. HADOOP-1169.  Fix a cut/paste error in CopyFiles utility so that
    S3-based source files are correctly copied.  (Michael Stack via cutting)

20. HADOOP-1167.  Remove extra synchronization in InMemoryFileSystem.
    (omalley via cutting)

21. HADOOP-1110.  Fix an off-by-one error counting map inputs.
    (David Bowen via cutting)

22. HADOOP-1178.  Fix a NullPointerException during namenode startup.
    (Dhruba Borthakur via cutting)

23. HADOOP-1011.  Fix a ConcurrentModificationException when viewing
    job history.  (Tahir Hashmi via cutting)

24. HADOOP-672.  Improve help for fs shell commands.
    (Dhruba Borthakur via cutting)

25. HADOOP-1170.  Improve datanode performance by removing device
    checks from common operations.  (Igor Bolotin via cutting)

26. HADOOP-1090.  Fix SortValidator's detection of whether the input
    file belongs to the sort-input or sort-output directory.
    (Arun C Murthy via tomwhite)

27. HADOOP-1081.  Fix bin/hadoop on Darwin.  (Michael Bieniosek via cutting)

28. HADOOP-1045.  Add contrib/hbase, a BigTable-like online database.
    (Jim Kellerman via cutting)

29. HADOOP-1156.  Fix a NullPointerException in MiniDFSCluster.
    (Hairong Kuang via cutting)

30. HADOOP-702.  Add tools to help automate HDFS upgrades.
    (Konstantin Shvachko via cutting)

31. HADOOP-1163.  Fix ganglia metrics to aggregate metrics from different
    hosts properly.  (Michael Bieniosek via tomwhite)

32. HADOOP-1194.  Make compression style record level for map output
    compression.  (Arun C Murthy via tomwhite)

33. HADOOP-1187.  Improve DFS Scalability: avoid scanning entire list of
    datanodes in getAdditionalBlocks.  (Dhruba Borthakur via tomwhite)

34. HADOOP-1133.  Add tool to analyze and debug namenode on a production
    cluster.  (Dhruba Borthakur via tomwhite)

35. HADOOP-1151.  Remove spurious printing to stderr in streaming
    PipeMapRed.  (Koji Noguchi via tomwhite)

36. HADOOP-988.  Change namenode to use a single map of blocks to metadata.
    (Raghu Angadi via tomwhite)

37. HADOOP-1203.  Change UpgradeUtilities used by DFS tests to use
    MiniDFSCluster to start and stop NameNode/DataNodes.
    (Nigel Daley via tomwhite)

38. HADOOP-1217.  Add test.timeout property to build.xml, so that
    long-running unit tests may be automatically terminated.
    (Nigel Daley via cutting)

39. HADOOP-1149.  Improve DFS Scalability: make
    processOverReplicatedBlock() a no-op if blocks are not
    over-replicated.  (Raghu Angadi via tomwhite)

40. HADOOP-1149.  Improve DFS Scalability: optimize getDistance(),
    contains(), and isOnSameRack() in NetworkTopology.
    (Hairong Kuang via tomwhite)

41. HADOOP-1218.  Make synchronization on TaskTracker's RunningJob
    object consistent.  (Devaraj Das via tomwhite)

42. HADOOP-1219.  Ignore progress report once a task has reported as
    'done'.  (Devaraj Das via tomwhite)

43. HADOOP-1114.  Permit user to specify additional CLASSPATH elements
    with a HADOOP_CLASSPATH environment variable. (cutting)

44. HADOOP-1198.  Remove ipc.client.timeout parameter override from
    unit test configuration.  Using the default is more robust and
    has almost the same run time.  (Arun C Murthy via tomwhite)

45. HADOOP-1211.  Remove deprecated constructor and unused static
    members in DataNode class.  (Konstantin Shvachko via tomwhite)

46. HADOOP-1136.  Fix ArrayIndexOutOfBoundsException in
    FSNamesystem$UnderReplicatedBlocks add() method.
    (Hairong Kuang via tomwhite)

47. HADOOP-978.  Add the client name and the address of the node that
    previously started to create the file to the description of
    AlreadyBeingCreatedException.  (Konstantin Shvachko via tomwhite)

48. HADOOP-1001.  Check the type of keys and values generated by the
    mapper against the types specified in JobConf.
    (Tahir Hashmi via tomwhite)

49. HADOOP-971.  Improve DFS Scalability: Improve name node performance
    by adding a hostname to datanodes map.  (Hairong Kuang via tomwhite)

50. HADOOP-1189.  Fix 'No space left on device' exceptions on datanodes.
    (Raghu Angadi via tomwhite)

51. HADOOP-819.  Change LineRecordWriter to not insert a tab between
    key and value when either is null, and to print nothing when both
    are null.  (Runping Qi via cutting)

52. HADOOP-1204.  Rename InputFormatBase to be FileInputFormat, and
    deprecate InputFormatBase.  Also make LineRecordReader easier to
    extend.  (Runping Qi via cutting)

53. HADOOP-1213.  Improve logging of errors by IPC server, to
    consistently include the service name and the call.  (cutting)

54. HADOOP-1238.  Fix metrics reporting by TaskTracker to correctly
    track maps_running and reduces_running.
    (Michael Bieniosek via cutting)

55. HADOOP-1093.  Fix a race condition in HDFS where blocks were
    sometimes erased before they were reported written.
    (Dhruba Borthakur via cutting)

56. HADOOP-1239.  Add a package name to some testjar test classes.
    (Jim Kellerman via cutting)

57. HADOOP-1241.  Fix NullPointerException in processReport when
    namenode is restarted.  (Dhruba Borthakur via tomwhite)

58. HADOOP-1244.  Fix stop-dfs.sh to no longer incorrectly specify
    slaves file for stopping datanode.
    (Michael Bieniosek via tomwhite)

59. HADOOP-1253.  Fix ConcurrentModificationException and
    NullPointerException in JobControl.
    (Johan Oskarson via tomwhite)

60. HADOOP-1256.  Fix NameNode so that multiple DataNodeDescriptors
    can no longer be created on startup.  (Hairong Kuang via cutting)

61. HADOOP-1214.  Replace streaming classes with new counterparts
    from Hadoop core.  (Runping Qi via tomwhite)

62. HADOOP-1250.  Move a chmod utility from streaming to FileUtil.
    (omalley via cutting)

63. HADOOP-1258.  Fix TestCheckpoint test case to wait for
    MiniDFSCluster to be active.  (Nigel Daley via tomwhite)

64. HADOOP-1148.  Re-indent all Java source code to consistently use
    two spaces per indent level.  (cutting)

65. HADOOP-1251.  Add a method to Reporter to get the map InputSplit.
    (omalley via cutting)

66. HADOOP-1224.  Fix "Browse the filesystem" link to no longer point
    to dead datanodes.  (Enis Soztutar via tomwhite)

67. HADOOP-1154.  Fail a streaming task if the threads reading from or
    writing to the streaming process fail.  (Koji Noguchi via tomwhite)

68. HADOOP-968.  Move shuffle and sort to run in reduce's child JVM,
    rather than in TaskTracker.  (Devaraj Das via cutting)

69. HADOOP-1111.  Add support for client notification of job
    completion. If the job configuration has a job.end.notification.url
    property it will make a HTTP GET request to the specified URL.
    The number of retries and the interval between retries is also
    configurable. (Alejandro Abdelnur via tomwhite)

70. HADOOP-1275.  Fix misspelled job notification property in
    hadoop-default.xml.  (Alejandro Abdelnur via tomwhite)

71. HADOOP-1152.  Fix race condition in MapOutputCopier.copyOutput file
    rename causing possible reduce task hang.
    (Tahir Hashmi via tomwhite)

72. HADOOP-1050.  Distinguish between failed and killed tasks so as to
    not count a lost tasktracker against the job.
    (Arun C Murthy via tomwhite)

73. HADOOP-1271.  Fix StreamBaseRecordReader to be able to log record
    data that's not UTF-8.  (Arun C Murthy via tomwhite)

74. HADOOP-1190.  Fix unchecked warnings in main Hadoop code.
    (tomwhite)

75. HADOOP-1127.  Fix AlreadyBeingCreatedException in namenode for
    jobs run with speculative execution.
    (Arun C Murthy via tomwhite)

76. HADOOP-1282.  Omnibus HBase patch.  Improved tests & configuration.
    (Jim Kellerman via cutting)

77. HADOOP-1262.  Make dfs client try to read from a different replica
    of the checksum file when a checksum error is detected.
    (Hairong Kuang via tomwhite)

78. HADOOP-1279.  Fix JobTracker to maintain list of recently
    completed jobs by order of completion, not submission.
    (Arun C Murthy via cutting)

79. HADOOP-1284.  In contrib/streaming, permit flexible specification
    of field delimiter and fields for partitioning and sorting.
    (Runping Qi via cutting)

80. HADOOP-1176.  Fix a bug where reduce would hang when a map had
    more than 2GB of output for it.  (Arun C Murthy via cutting)

81. HADOOP-1293.  Fix contrib/streaming to print more than the first
    twenty lines of standard error.  (Koji Noguchi via cutting)

82. HADOOP-1297.  Fix datanode so that requests to remove blocks that
    do not exist no longer causes block reports to be re-sent every
    second.  (Dhruba Borthakur via cutting)

83. HADOOP-1216.  Change MapReduce so that, when numReduceTasks is
    zero, map outputs are written directly as final output, skipping
    shuffle, sort and reduce.  Use this to implement reduce=NONE
    option in contrib/streaming.  (Runping Qi via cutting)

84. HADOOP-1294.  Fix unchecked warnings in main Hadoop code under
    Java 6.  (tomwhite)

85. HADOOP-1299.  Fix so that RPC will restart after RPC.stopClient()
    has been called.  (Michael Stack via cutting)

86. HADOOP-1278.  Improve blacklisting of TaskTrackers by JobTracker,
    to reduce false positives.  (Arun C Murthy via cutting)

87. HADOOP-1290.  Move contrib/abacus into mapred/lib/aggregate.
    (Runping Qi via cutting)

88. HADOOP-1272.  Extract inner classes from FSNamesystem into separate
    classes.  (Dhruba Borthakur via tomwhite)

89. HADOOP-1247.  Add support to contrib/streaming for aggregate
    package, formerly called Abacus.  (Runping Qi via cutting)

90. HADOOP-1061.  Fix bug in listing files in the S3 filesystem.
    NOTE: this change is not backwards compatible!  You should use the
    MigrationTool supplied to migrate existing S3 filesystem data to
    the new format.  Please backup your data first before upgrading
    (using 'hadoop distcp' for example).  (tomwhite)

91. HADOOP-1304.  Make configurable the maximum number of task
    attempts before a job fails.  (Devaraj Das via cutting)

92. HADOOP-1308.  Use generics to restrict types when classes are
    passed as parameters to JobConf methods. (Michael Bieniosek via cutting)

93. HADOOP-1312.  Fix a ConcurrentModificationException in NameNode
    that killed the heartbeat monitoring thread.
    (Dhruba Borthakur via cutting)

94. HADOOP-1315.  Clean up contrib/streaming, switching it to use core
    classes more and removing unused code.  (Runping Qi via cutting)

95. HADOOP-485.  Allow a different comparator for grouping keys in
    calls to reduce.  (Tahir Hashmi via cutting)

96. HADOOP-1322.  Fix TaskTracker blacklisting to work correctly in
    one- and two-node clusters.  (Arun C Murthy via cutting)

97. HADOOP-1144.  Permit one to specify a maximum percentage of tasks
    that can fail before a job is aborted.  The default is zero.
    (Arun C Murthy via cutting)

98. HADOOP-1184.  Fix HDFS decomissioning to complete when the only
    copy of a block is on a decommissioned node. (Dhruba Borthakur via cutting)

99. HADOOP-1263.  Change DFSClient to retry certain namenode calls
    with a random, exponentially increasing backoff time, to avoid
    overloading the namenode on, e.g., job start.  (Hairong Kuang via cutting)

100. HADOOP-1325.  First complete, functioning version of HBase.
    (Jim Kellerman via cutting)

101. HADOOP-1276.  Make tasktracker expiry interval configurable.
    (Arun C Murthy via cutting)

102. HADOOP-1326.  Change JobClient#RunJob() to return the job.
    (omalley via cutting)

103. HADOOP-1270.  Randomize the fetch of map outputs, speeding the
     shuffle.  (Arun C Murthy via cutting)

104. HADOOP-1200.  Restore disk checking lost in HADOOP-1170.
     (Hairong Kuang via cutting)

105. HADOOP-1252.  Changed MapReduce's allocation of local files to
     use round-robin among available devices, rather than a hashcode.
     More care is also taken to not allocate files on full or offline
     drives.  (Devaraj Das via cutting)

106. HADOOP-1324.  Change so that an FSError kills only the task that
     generates it rather than the entire task tracker.
     (Arun C Murthy via cutting)

107. HADOOP-1310.  Fix unchecked warnings in aggregate code.  (tomwhite)

108. HADOOP-1255.  Fix a bug where the namenode falls into an infinite
     loop trying to remove a dead node.  (Hairong Kuang via cutting)

109. HADOOP-1160.  Fix DistributedFileSystem.close() to close the
     underlying FileSystem, correctly aborting files being written.
     (Hairong Kuang via cutting)

110. HADOOP-1341.  Fix intermittent failures in HBase unit tests
     caused by deadlock.  (Jim Kellerman via cutting)

111. HADOOP-1350.  Fix shuffle performance problem caused by forcing
     chunked encoding of map outputs.  (Devaraj Das via cutting)

112. HADOOP-1345.  Fix HDFS to correctly retry another replica when a
     checksum error is encountered.  (Hairong Kuang via cutting)

113. HADOOP-1205.  Improve synchronization around HDFS block map.
     (Hairong Kuang via cutting)

114. HADOOP-1353.  Fix a potential NullPointerException in namenode.
     (Dhruba Borthakur via cutting)

115. HADOOP-1354.  Fix a potential NullPointerException in FsShell.
     (Hairong Kuang via cutting)

116. HADOOP-1358.  Fix a potential bug when DFSClient calls skipBytes.
     (Hairong Kuang via cutting)

117. HADOOP-1356.  Fix a bug in ValueHistogram.  (Runping Qi via cutting)

118. HADOOP-1363.  Fix locking bug in JobClient#waitForCompletion().
     (omalley via cutting)

119. HADOOP-1368.  Fix inconsistent synchronization in JobInProgress.
     (omalley via cutting)

120. HADOOP-1369.  Fix inconsistent synchronization in TaskTracker.
     (omalley via cutting)

121. HADOOP-1361.  Fix various calls to skipBytes() to check return
     value. (Hairong Kuang via cutting)

122. HADOOP-1388.  Fix a potential NullPointerException in web ui.
     (Devaraj Das via cutting)

123. HADOOP-1385.  Fix MD5Hash#hashCode() to generally hash to more
     than 256 values.  (omalley via cutting)

124. HADOOP-1386.  Fix Path to not permit the empty string as a
     path, as this has lead to accidental file deletion.  Instead
     force applications to use "." to name the default directory.
     (Hairong Kuang via cutting)

125. HADOOP-1407.  Fix integer division bug in JobInProgress which
     meant failed tasks didn't cause the job to fail.
     (Arun C Murthy via tomwhite)

126. HADOOP-1427.  Fix a typo that caused GzipCodec to incorrectly use
     a very small input buffer.  (Espen Amble Kolstad via cutting)

127. HADOOP-1435.  Fix globbing code to no longer use the empty string
     to indicate the default directory, per HADOOP-1386.
     (Hairong Kuang via cutting)

128. HADOOP-1411.  Make task retry framework handle
     AlreadyBeingCreatedException when wrapped as a RemoteException.
     (Hairong Kuang via tomwhite)

129. HADOOP-1242.  Improve handling of DFS upgrades.
     (Konstantin Shvachko via cutting)

130. HADOOP-1332.  Fix so that TaskTracker exits reliably during unit
     tests on Windows.  (omalley via cutting)

131. HADOOP-1431.  Fix so that sort progress reporting during map runs
     only while sorting, so that stuck maps are correctly terminated.
     (Devaraj Das and Arun C Murthy via cutting)

132. HADOOP-1452.  Change TaskTracker.MapOutputServlet.doGet.totalRead
     to a long, permitting map outputs to exceed 2^31 bytes.
     (omalley via cutting)

133. HADOOP-1443.  Fix a bug opening zero-length files in HDFS.
     (Konstantin Shvachko via cutting)


Release 0.12.3 - 2007-04-06

 1. HADOOP-1162.  Fix bug in record CSV and XML serialization of
    binary values.  (Milind Bhandarkar via cutting)

 2. HADOOP-1123.  Fix NullPointerException in LocalFileSystem when
    trying to recover from a checksum error.
    (Hairong Kuang & Nigel Daley via tomwhite)

 3. HADOOP-1177.  Fix bug where IOException in MapOutputLocation.getFile
    was not being logged.  (Devaraj Das via tomwhite)

 4. HADOOP-1175.  Fix bugs in JSP for displaying a task's log messages.
    (Arun C Murthy via cutting)

 5. HADOOP-1191.  Fix map tasks to wait until sort progress thread has
    stopped before reporting the task done.  (Devaraj Das via cutting)

 6. HADOOP-1192.  Fix an integer overflow bug in FSShell's 'dus'
    command and a performance problem in HDFS's implementation of it.
    (Hairong Kuang via cutting)

 7. HADOOP-1105. Fix reducers to make "progress" while iterating
    through values.  (Devaraj Das & Owen O'Malley via tomwhite)

 8. HADOOP-1179. Make Task Tracker close index file as soon as the read
    is done when serving get-map-output requests.
    (Devaraj Das via tomwhite)


Release 0.12.2 - 2007-23-17

 1. HADOOP-1135.  Fix bug in block report processing which may cause
    the namenode to delete blocks.  (Dhruba Borthakur via tomwhite)

 2. HADOOP-1145.  Make XML serializer and deserializer classes public
    in record package.  (Milind Bhandarkar via cutting)

 3. HADOOP-1140.  Fix a deadlock in metrics. (David Bowen via cutting)

 4. HADOOP-1150.  Fix streaming -reducer and -mapper to give them
    defaults. (Owen O'Malley via tomwhite)


Release 0.12.1 - 2007-03-17

 1. HADOOP-1035.  Fix a StackOverflowError in FSDataSet.
    (Raghu Angadi via cutting)

 2. HADOOP-1053.  Fix VInt representation of negative values.  Also
    remove references in generated record code to methods outside of
    the record package and improve some record documentation.
    (Milind Bhandarkar via cutting)

 3. HADOOP-1067.  Compile fails if Checkstyle jar is present in lib
    directory. Also remove dependency on a particular Checkstyle
    version number. (tomwhite)

 4. HADOOP-1060.  Fix an IndexOutOfBoundsException in the JobTracker
    that could cause jobs to hang.  (Arun C Murthy via cutting)

 5. HADOOP-1077.  Fix a race condition fetching map outputs that could
    hang reduces.  (Devaraj Das via cutting)

 6. HADOOP-1083.  Fix so that when a cluster restarts with a missing
    datanode, its blocks are replicated.  (Hairong Kuang via cutting)

 7. HADOOP-1082.  Fix a NullPointerException in ChecksumFileSystem.
    (Hairong Kuang via cutting)

 8. HADOOP-1088.  Fix record serialization of negative values.
    (Milind Bhandarkar via cutting)

 9. HADOOP-1080.  Fix bug in bin/hadoop on Windows when native
    libraries are present.  (ab via cutting)

10. HADOOP-1091.  Fix a NullPointerException in MetricsRecord.
    (David Bowen via tomwhite)

11. HADOOP-1092.  Fix a NullPointerException in HeartbeatMonitor
    thread. (Hairong Kuang via tomwhite)

12. HADOOP-1112.  Fix a race condition in Hadoop metrics.
    (David Bowen via tomwhite)

13. HADOOP-1108.  Checksummed file system should retry reading if a
    different replica is found when handling ChecksumException.
    (Hairong Kuang via tomwhite)

14. HADOOP-1070.  Fix a problem with number of racks and datanodes
    temporarily doubling.  (Konstantin Shvachko via tomwhite)

15. HADOOP-1099.  Fix NullPointerException in JobInProgress.
    (Gautam Kowshik via tomwhite)

16. HADOOP-1115.  Fix bug where FsShell copyToLocal doesn't
    copy directories.  (Hairong Kuang via tomwhite)

17. HADOOP-1109.  Fix NullPointerException in StreamInputFormat.
    (Koji Noguchi via tomwhite)

18. HADOOP-1117.  Fix DFS scalability: when the namenode is
    restarted it consumes 80% CPU. (Dhruba Borthakur via
    tomwhite)

19. HADOOP-1089.  Make the C++ version of write and read v-int
    agree with the Java versions.  (Milind Bhandarkar via
    tomwhite)

20. HADOOP-1096.  Rename InputArchive and OutputArchive and
    make them public. (Milind Bhandarkar via tomwhite)

21. HADOOP-1128.  Fix missing progress information in map tasks.
    (Espen Amble Kolstad, Andrzej Bialecki, and Owen O'Malley
    via tomwhite)

22. HADOOP-1129.  Fix DFSClient to not hide IOExceptions in
    flush method.  (Hairong Kuang via tomwhite)

23. HADOOP-1126.  Optimize CPU usage for under replicated blocks
    when cluster restarts.  (Hairong Kuang via tomwhite)


Release 0.12.0 - 2007-03-02

 1. HADOOP-975.  Separate stdout and stderr from tasks.
    (Arun C Murthy via cutting)

 2. HADOOP-982.  Add some setters and a toString() method to
    BytesWritable.  (omalley via cutting)

 3. HADOOP-858.  Move contrib/smallJobsBenchmark to src/test, removing
    obsolete bits. (Nigel Daley via cutting)

 4. HADOOP-992.  Fix MiniMR unit tests to use MiniDFS when specified,
    rather than the local FS.  (omalley via cutting)

 5. HADOOP-954.  Change use of metrics to use callback mechanism.
    Also rename utility class Metrics to MetricsUtil.
    (David Bowen & Nigel Daley via cutting)

 6. HADOOP-893.  Improve HDFS client's handling of dead datanodes.
    The set is no longer reset with each block, but rather is now
    maintained for the life of an open file.  (Raghu Angadi via cutting)

 7. HADOOP-882.  Upgrade to jets3t version 0.5, used by the S3
    FileSystem.  This version supports retries.  (Michael Stack via cutting)

 8. HADOOP-977.  Send task's stdout and stderr to JobClient's stdout
    and stderr respectively, with each line tagged by the task's name.
    (Arun C Murthy via cutting)

 9. HADOOP-761.  Change unit tests to not use /tmp.  (Nigel Daley via cutting)

10. HADOOP-1007. Make names of metrics used in Hadoop unique.
    (Nigel Daley via cutting)

11. HADOOP-491.  Change mapred.task.timeout to be per-job, and make a
    value of zero mean no timeout.  Also change contrib/streaming to
    disable task timeouts.  (Arun C Murthy via cutting)

12. HADOOP-1010.  Add Reporter.NULL, a Reporter implementation that
    does nothing.  (Runping Qi via cutting)

13. HADOOP-923.  In HDFS NameNode, move replication computation to a
    separate thread, to improve heartbeat processing time.
    (Dhruba Borthakur via cutting)

14. HADOOP-476.  Rewrite contrib/streaming command-line processing,
    improving parameter validation.  (Sanjay Dahiya via cutting)

15. HADOOP-973.  Improve error messages in Namenode.  This should help
    to track down a problem that was appearing as a
    NullPointerException.  (Dhruba Borthakur via cutting)

16. HADOOP-649.  Fix so that jobs with no tasks are not lost.
    (Thomas Friol via cutting)

17. HADOOP-803.  Reduce memory use by HDFS namenode, phase I.
    (Raghu Angadi via cutting)

18. HADOOP-1021.  Fix MRCaching-based unit tests on Windows.
    (Nigel Daley via cutting)

19. HADOOP-889.  Remove duplicate code from HDFS unit tests.
    (Milind Bhandarkar via cutting)

20. HADOOP-943.  Improve HDFS's fsck command to display the filename
    for under-replicated blocks.  (Dhruba Borthakur via cutting)

21. HADOOP-333.  Add validator for sort benchmark output.
    (Arun C Murthy via cutting)

22. HADOOP-947.  Improve performance of datanode decomissioning.
    (Dhruba Borthakur via cutting)

23. HADOOP-442.  Permit one to specify hosts allowed to connect to
    namenode and jobtracker with include and exclude files.  (Wendy
    Chien via cutting)

24. HADOOP-1017.  Cache constructors, for improved performance.
    (Ron Bodkin via cutting)

25. HADOOP-867.  Move split creation out of JobTracker to client.
    Splits are now saved in a separate file, read by task processes
    directly, so that user code is no longer required in the
    JobTracker.  (omalley via cutting)

26. HADOOP-1006.  Remove obsolete '-local' option from test code.
    (Gautam Kowshik via cutting)

27. HADOOP-952. Create a public (shared) Hadoop EC2 AMI.
    The EC2 scripts now support launch of public AMIs.
    (tomwhite)

28. HADOOP-1025. Remove some obsolete code in ipc.Server.  (cutting)

29. HADOOP-997. Implement S3 retry mechanism for failed block
    transfers. This includes a generic retry mechanism for use
    elsewhere in Hadoop. (tomwhite)

30. HADOOP-990.  Improve HDFS support for full datanode volumes.
    (Raghu Angadi via cutting)

31. HADOOP-564.  Replace uses of "dfs://" URIs with the more standard
    "hdfs://".  (Wendy Chien via cutting)

32. HADOOP-1030.  In unit tests, unify setting of ipc.client.timeout.
    Also increase the value used from one to two seconds, in hopes of
    making tests complete more reliably.  (cutting)

33. HADOOP-654.  Stop assigning tasks to a tasktracker if it has
    failed more than a specified number in the job.
    (Arun C Murthy via cutting)

34. HADOOP-985.  Change HDFS to identify nodes by IP address rather
    than by DNS hostname.  (Raghu Angadi via cutting)

35. HADOOP-248.  Optimize location of map outputs to not use random
    probes.  (Devaraj Das via cutting)

36. HADOOP-1029.  Fix streaming's input format to correctly seek to
    the start of splits.  (Arun C Murthy via cutting)

37. HADOOP-492.  Add per-job and per-task counters.  These are
    incremented via the Reporter interface and available through the
    web ui and the JobClient API.  The mapreduce framework maintains a
    few basic counters, and applications may add their own.  Counters
    are also passed to the metrics system.
    (David Bowen via cutting)

38. HADOOP-1034.  Fix datanode to better log exceptions.
    (Philippe Gassmann via cutting)

39. HADOOP-878.  In contrib/streaming, fix reducer=NONE to work with
    multiple maps.  (Arun C Murthy via cutting)

40. HADOOP-1039.  In HDFS's TestCheckpoint, avoid restarting
    MiniDFSCluster so often, speeding this test.  (Dhruba Borthakur via cutting)

41. HADOOP-1040.  Update RandomWriter example to use counters and
    user-defined input and output formats.  (omalley via cutting)

42. HADOOP-1027.  Fix problems with in-memory merging during shuffle
    and re-enable this optimization.  (Devaraj Das via cutting)

43. HADOOP-1036.  Fix exception handling in TaskTracker to keep tasks
    from being lost.  (Arun C Murthy via cutting)

44. HADOOP-1042.  Improve the handling of failed map output fetches.
    (Devaraj Das via cutting)

45. HADOOP-928.  Make checksums optional per FileSystem.
    (Hairong Kuang via cutting)

46. HADOOP-1044.  Fix HDFS's TestDecommission to not spuriously fail.
    (Wendy Chien via cutting)

47. HADOOP-972.  Optimize HDFS's rack-aware block placement algorithm.
    (Hairong Kuang via cutting)

48. HADOOP-1043.  Optimize shuffle, increasing parallelism.
    (Devaraj Das via cutting)

49. HADOOP-940.  Improve HDFS's replication scheduling.
    (Dhruba Borthakur via cutting)

50. HADOOP-1020.  Fix a bug in Path resolution, and a with unit tests
    on Windows.  (cutting)

51. HADOOP-941.  Enhance record facility.
    (Milind Bhandarkar via cutting)

52. HADOOP-1000.  Fix so that log messages in task subprocesses are
    not written to a task's standard error.  (Arun C Murthy via cutting)

53. HADOOP-1037.  Fix bin/slaves.sh, which currently only works with
    /bin/bash, to specify /bin/bash rather than /bin/sh.  (cutting)

54. HADOOP-1046. Clean up tmp from partially received stale block files. (ab)

55. HADOOP-1041.  Optimize mapred counter implementation.  Also group
    counters by their declaring Enum.  (David Bowen via cutting)

56. HADOOP-1032.  Permit one to specify jars that will be cached
    across multiple jobs.  (Gautam Kowshik via cutting)

57. HADOOP-1051.  Add optional checkstyle task to build.xml.  To use
    this developers must download the (LGPL'd) checkstyle jar
    themselves.  (tomwhite via cutting)

58. HADOOP-1049.  Fix a race condition in IPC client.
    (Devaraj Das via cutting)

60. HADOOP-1056.  Check HDFS include/exclude node lists with both IP
    address and hostname.  (Wendy Chien via cutting)

61. HADOOP-994.  In HDFS, limit the number of blocks invalidated at
    once.  Large lists were causing datenodes to timeout.
    (Dhruba Borthakur via cutting)

62. HADOOP-432.  Add a trash feature, disabled by default.  When
    enabled, the FSShell 'rm' command will move things to a trash
    directory in the filesystem.  In HDFS, a thread periodically
    checkpoints the trash and removes old checkpoints.  (cutting)


Release 0.11.2 - 2007-02-16

 1. HADOOP-1009.  Fix an infinite loop in the HDFS namenode.
    (Dhruba Borthakur via cutting)

 2. HADOOP-1014.  Disable in-memory merging during shuffle, as this is
    causing data corruption.  (Devaraj Das via cutting)


Release 0.11.1 - 2007-02-09

 1. HADOOP-976.  Make SequenceFile.Metadata public.  (Runping Qi via cutting)

 2. HADOOP-917.  Fix a NullPointerException in SequenceFile's merger
    with large map outputs.  (omalley via cutting)

 3. HADOOP-984.  Fix a bug in shuffle error handling introduced by
    HADOOP-331.  If a map output is unavailable, the job tracker is
    once more informed.  (Arun C Murthy via cutting)

 4. HADOOP-987.  Fix a problem in HDFS where blocks were not removed
    from neededReplications after a replication target was selected.
    (Hairong Kuang via cutting)

Release 0.11.0 - 2007-02-02

 1. HADOOP-781.  Remove methods deprecated in 0.10 that are no longer
    widely used.  (cutting)

 2. HADOOP-842.  Change HDFS protocol so that the open() method is
    passed the client hostname, to permit the namenode to order block
    locations on the basis of network topology.
    (Hairong Kuang via cutting)

 3. HADOOP-852.  Add an ant task to compile record definitions, and
    use it to compile record unit tests.  (Milind Bhandarkar via cutting)

 4. HADOOP-757.  Fix "Bad File Descriptor" exception in HDFS client
    when an output file is closed twice.  (Raghu Angadi via cutting)

 5. [ intentionally blank ]

 6. HADOOP-890.  Replace dashes in metric names with underscores,
    for better compatibility with some monitoring systems.
    (Nigel Daley via cutting)

 7. HADOOP-801.  Add to jobtracker a log of task completion events.
    (Sanjay Dahiya via cutting)

 8. HADOOP-855.  In HDFS, try to repair files with checksum errors.
    An exception is still thrown, but corrupt blocks are now removed
    when they have replicas.  (Wendy Chien via cutting)

 9. HADOOP-886.  Reduce number of timer threads created by metrics API
    by pooling contexts.  (Nigel Daley via cutting)

10. HADOOP-897.  Add a "javac.args" property to build.xml that permits
    one to pass arbitrary options to javac. (Milind Bhandarkar via cutting)

11. HADOOP-899.  Update libhdfs for changes in HADOOP-871.
    (Sameer Paranjpye via cutting)

12. HADOOP-905.  Remove some dead code from JobClient.  (cutting)

13. HADOOP-902.  Fix a NullPointerException in HDFS client when
    closing output streams.  (Raghu Angadi via cutting)

14. HADOOP-735.  Switch generated record code to use BytesWritable to
    represent fields of type 'buffer'. (Milind Bhandarkar via cutting)

15. HADOOP-830.  Improve mapreduce merge performance by buffering and
    merging multiple map outputs as they arrive at reduce nodes before
    they're written to disk.  (Devaraj Das via cutting)

16. HADOOP-908.  Add a new contrib package, Abacus, that simplifies
    counting and aggregation, built on MapReduce.  (Runping Qi via cutting)

17. HADOOP-901.  Add support for recursive renaming to the S3 filesystem.
    (Tom White via cutting)

18. HADOOP-912.  Fix a bug in TaskTracker.isIdle() that was
    sporadically causing unit test failures.  (Arun C Murthy via cutting)

19. HADOOP-909.  Fix the 'du' command to correctly compute the size of
    FileSystem directory trees.  (Hairong Kuang via cutting)

20. HADOOP-731.  When a checksum error is encountered on a file stored
    in HDFS, try another replica of the data, if any.
    (Wendy Chien via cutting)

21. HADOOP-732.  Add support to SequenceFile for arbitrary metadata,
    as a set of attribute value pairs.  (Runping Qi via cutting)

22. HADOOP-929.  Fix PhasedFileSystem to pass configuration to
    underlying FileSystem.  (Sanjay Dahiya via cutting)

23. HADOOP-935.  Fix contrib/abacus to not delete pre-existing output
    files, but rather to fail in this case.  (Runping Qi via cutting)

24. HADOOP-936.  More metric renamings, as in HADOOP-890.
    (Nigel Daley via cutting)

25. HADOOP-856.  Fix HDFS's fsck command to not report that
    non-existent filesystems are healthy.  (Milind Bhandarkar via cutting)

26. HADOOP-602.  Remove the dependency on Lucene's PriorityQueue
    utility, by copying it into Hadoop.  This facilitates using Hadoop
    with different versions of Lucene without worrying about CLASSPATH
    order.  (Milind Bhandarkar via cutting)

27. [ intentionally blank ]

28. HADOOP-227.  Add support for backup namenodes, which periodically
    get snapshots of the namenode state.  (Dhruba Borthakur via cutting)

29. HADOOP-884.  Add scripts in contrib/ec2 to facilitate running
    Hadoop on an Amazon's EC2 cluster.  (Tom White via cutting)

30. HADOOP-937.  Change the namenode to request re-registration of
    datanodes in more circumstances.  (Hairong Kuang via cutting)

31. HADOOP-922.  Optimize small forward seeks in HDFS.  If data is has
    likely already in flight, skip ahead rather than re-opening the
    block.  (Dhruba Borthakur via cutting)

32. HADOOP-961.  Add a 'job -events' sub-command that prints job
    events, including task completions and failures.  (omalley via cutting)

33. HADOOP-959.  Fix namenode snapshot code added in HADOOP-227 to
    work on Windows.  (Dhruba Borthakur via cutting)

34. HADOOP-934.  Fix TaskTracker to catch metrics exceptions that were
    causing heartbeats to fail.  (Arun Murthy via cutting)

35. HADOOP-881.  Fix JobTracker web interface to display the correct
    number of task failures.  (Sanjay Dahiya via cutting)

36. HADOOP-788.  Change contrib/streaming to subclass TextInputFormat,
    permitting it to take advantage of native compression facilities.
    (Sanjay Dahiya via cutting)

37. HADOOP-962.  In contrib/ec2: make scripts executable in tar file;
    add a README; make the environment file use a template.
    (Tom White via cutting)

38. HADOOP-549.  Fix a NullPointerException in TaskReport's
    serialization.  (omalley via cutting)

39. HADOOP-963.  Fix remote exceptions to have the stack trace of the
    caller thread, not the IPC listener thread.  (omalley via cutting)

40. HADOOP-967.  Change RPC clients to start sending a version header.
    (omalley via cutting)

41. HADOOP-964.  Fix a bug introduced by HADOOP-830 where jobs failed
    whose comparators and/or i/o types were in the job's jar.
    (Dennis Kubes via cutting)

42. HADOOP-969.  Fix a deadlock in JobTracker.  (omalley via cutting)

43. HADOOP-862.  Add support for the S3 FileSystem to the CopyFiles
    tool.  (Michael Stack via cutting)

44. HADOOP-965.  Fix IsolationRunner so that job's jar can be found.
    (Dennis Kubes via cutting)

45. HADOOP-309.  Fix two NullPointerExceptions in StatusHttpServer.
    (navychen via cutting)

46. HADOOP-692.  Add rack awareness to HDFS's placement of blocks.
    (Hairong Kuang via cutting)


Release 0.10.1 - 2007-01-10

 1. HADOOP-857.  Fix S3 FileSystem implementation to permit its use
    for MapReduce input and output.  (Tom White via cutting)

 2. HADOOP-863.  Reduce logging verbosity introduced by HADOOP-813.
    (Devaraj Das via cutting)

 3. HADOOP-815.  Fix memory leaks in JobTracker. (Arun C Murthy via cutting)

 4. HADOOP-600.  Fix a race condition in JobTracker.
    (Arun C Murthy via cutting)

 5. HADOOP-864.  Fix 'bin/hadoop -jar' to operate correctly when
    hadoop.tmp.dir does not yet exist.  (omalley via cutting)

 6. HADOOP-866.  Fix 'dfs -get' command to remove existing crc files,
    if any.  (Milind Bhandarkar via cutting)

 7. HADOOP-871.  Fix a bug in bin/hadoop setting JAVA_LIBRARY_PATH.
    (Arun C Murthy via cutting)

 8. HADOOP-868.  Decrease the number of open files during map,
    respecting io.sort.fa ctor.  (Devaraj Das via cutting)

 9. HADOOP-865.  Fix S3 FileSystem so that partially created files can
    be deleted.  (Tom White via cutting)

10. HADOOP-873.	 Pass java.library.path correctly to child processes.
    (omalley via cutting)

11. HADOOP-851.  Add support for the LZO codec.  This is much faster
    than the default, zlib-based compression, but it is only available
    when the native library is built.  (Arun C Murthy via cutting)

12. HADOOP-880.  Fix S3 FileSystem to remove directories.
    (Tom White via cutting)

13. HADOOP-879.  Fix InputFormatBase to handle output generated by
    MapFileOutputFormat.  (cutting)

14. HADOOP-659.  In HDFS, prioritize replication of blocks based on
    current replication level.  Blocks which are severely
    under-replicated should be further replicated before blocks which
    are less under-replicated.  (Hairong Kuang via cutting)

15. HADOOP-726.  Deprecate FileSystem locking methods.  They are not
    currently usable.  Locking should eventually provided as an
    independent service.  (Raghu Angadi via cutting)

16. HADOOP-758.  Fix exception handling during reduce so that root
    exceptions are not masked by exceptions in cleanups.
    (Raghu Angadi via cutting)


Release 0.10.0 - 2007-01-05

 1. HADOOP-763. Change DFS namenode benchmark to not use MapReduce.
    (Nigel Daley via cutting)

 2. HADOOP-777. Use fully-qualified hostnames for tasktrackers and
    datanodes.  (Mahadev Konar via cutting)

 3. HADOOP-621. Change 'dfs -cat' to exit sooner when output has been
    closed.  (Dhruba Borthakur via cutting)

 4. HADOOP-752. Rationalize some synchronization in DFS namenode.
    (Dhruba Borthakur via cutting)

 5. HADOOP-629. Fix RPC services to better check the protocol name and
    version.  (omalley via cutting)

 6. HADOOP-774. Limit the number of invalid blocks returned with
    heartbeats by the namenode to datanodes.  Transmitting and
    processing very large invalid block lists can tie up both the
    namenode and datanode for too long.  (Dhruba Borthakur via cutting)

 7. HADOOP-738. Change 'dfs -get' command to not create CRC files by
    default, adding a -crc option to force their creation.
    (Milind Bhandarkar via cutting)

 8. HADOOP-676. Improved exceptions and error messages for common job
    input specification errors.  (Sanjay Dahiya via cutting)

 9. [Included in 0.9.2 release]

10. HADOOP-756. Add new dfsadmin option to wait for filesystem to be
    operational.  (Dhruba Borthakur via cutting)

11. HADOOP-770. Fix jobtracker web interface to display, on restart,
    jobs that were running when it was last stopped.
    (Sanjay Dahiya via cutting)

12. HADOOP-331. Write all map outputs to a single file with an index,
    rather than to a separate file per reduce task.  This should both
    speed the shuffle and make things more scalable.
    (Devaraj Das via cutting)

13. HADOOP-818. Fix contrib unit tests to not depend on core unit
    tests.  (omalley via cutting)

14. HADOOP-786. Log common exception at debug level.
    (Sanjay Dahiya via cutting)

15. HADOOP-796. Provide more convenient access to failed task
    information in the web interface.  (Sanjay Dahiya via cutting)

16. HADOOP-764. Reduce memory allocations in namenode some.
    (Dhruba Borthakur via cutting)

17. HADOOP-802. Update description of mapred.speculative.execution to
    mention reduces.  (Nigel Daley via cutting)

18. HADOOP-806. Include link to datanodes on front page of namenode
    web interface.  (Raghu Angadi via cutting)

19. HADOOP-618.  Make JobSubmissionProtocol public.
    (Arun C Murthy via cutting)

20. HADOOP-782.  Fully remove killed tasks.  (Arun C Murthy via cutting)

21. HADOOP-792.  Fix 'dfs -mv' to return correct status.
    (Dhruba Borthakur via cutting)

22. HADOOP-673.  Give each task its own working directory again.
    (Mahadev Konar via cutting)

23. HADOOP-571.  Extend the syntax of Path to be a URI; to be
    optionally qualified with a scheme and authority.  The scheme
    determines the FileSystem implementation, while the authority
    determines the FileSystem instance.  New FileSystem
    implementations may be provided by defining an fs.<scheme>.impl
    property, naming the FileSystem implementation class.  This
    permits easy integration of new FileSystem implementations.
    (cutting)

24. HADOOP-720.  Add an HDFS white paper to website.
    (Dhruba Borthakur via cutting)

25. HADOOP-794.  Fix a divide-by-zero exception when a job specifies
    zero map tasks.  (omalley via cutting)

26. HADOOP-454.  Add a 'dfs -dus' command that provides summary disk
    usage.  (Hairong Kuang via cutting)

27. HADOOP-574.  Add an Amazon S3 implementation of FileSystem.  To
    use this, one need only specify paths of the form
    s3://id:secret@bucket/.  Alternately, the AWS access key id and
    secret can be specified in your config, with the properties
    fs.s3.awsAccessKeyId and fs.s3.awsSecretAccessKey.
    (Tom White via cutting)

28. HADOOP-824.  Rename DFSShell to be FsShell, since it applies
    generically to all FileSystem implementations.  (cutting)

29. HADOOP-813.  Fix map output sorting to report progress, so that
    sorts which take longer than the task timeout do not fail.
    (Devaraj Das via cutting)

30. HADOOP-825.  Fix HDFS daemons when configured with new URI syntax.
    (omalley via cutting)

31. HADOOP-596.  Fix a bug in phase reporting during reduce.
    (Sanjay Dahiya via cutting)

32. HADOOP-811.  Add a utility, MultithreadedMapRunner.
    (Alejandro Abdelnur via cutting)

33. HADOOP-829.  Within HDFS, clearly separate three different
    representations for datanodes: one for RPCs, one for
    namenode-internal use, and one for namespace persistence.
    (Dhruba Borthakur via cutting)

34. HADOOP-823.  Fix problem starting datanode when not all configured
    data directories exist.  (Bryan Pendleton via cutting)

35. HADOOP-451.  Add a Split interface.  CAUTION: This incompatibly
    changes the InputFormat and RecordReader interfaces.  Not only is
    FileSplit replaced with Split, but a FileSystem parameter is no
    longer passed in several methods, input validation has changed,
    etc.  (omalley via cutting)

36. HADOOP-814.  Optimize locking in namenode. (Dhruba Borthakur via cutting)

37. HADOOP-738.  Change 'fs -put' and 'fs -get' commands to accept
    standard input and output, respectively.  Standard i/o is
    specified by a file named '-'.  (Wendy Chien via cutting)

38. HADOOP-835.  Fix a NullPointerException reading record-compressed
    SequenceFiles.  (Hairong Kuang via cutting)

39. HADOOP-836.  Fix a MapReduce bug on Windows, where the wrong
    FileSystem was used.  Also add a static FileSystem.getLocal()
    method and better Path checking in HDFS, to help avoid such issues
    in the future.  (omalley via cutting)

40. HADOOP-837.  Improve RunJar utility to unpack jar file
    hadoop.tmp.dir, rather than the system temporary directory.
    (Hairong Kuang via cutting)

41. HADOOP-841.  Fix native library to build 32-bit version even when
    on a 64-bit host, if a 32-bit JVM is used.  (Arun C Murthy via cutting)

42. HADOOP-838.  Fix tasktracker to pass java.library.path to
    sub-processes, so that libhadoop.a is found.
    (Arun C Murthy via cutting)

43. HADOOP-844.  Send metrics messages on a fixed-delay schedule
    instead of a fixed-rate schedule.  (David Bowen via cutting)

44. HADOOP-849.  Fix OutOfMemory exceptions in TaskTracker due to a
    file handle leak in SequenceFile.  (Devaraj Das via cutting)

45. HADOOP-745.  Fix a synchronization bug in the HDFS namenode.
    (Dhruba Borthakur via cutting)

46. HADOOP-850.  Add Writable implementations for variable-length
    integers.  (ab via cutting)

47. HADOOP-525.  Add raw comparators to record types.  This greatly
    improves record sort performance.  (Milind Bhandarkar via cutting)

48. HADOOP-628.  Fix a problem with 'fs -cat' command, where some
    characters were replaced with question marks.  (Wendy Chien via cutting)

49. HADOOP-804.  Reduce verbosity of MapReduce logging.
    (Sanjay Dahiya via cutting)

50. HADOOP-853.  Rename 'site' to 'docs', in preparation for inclusion
    in releases.  (cutting)

51. HADOOP-371.  Include contrib jars and site documentation in
    distributions.  Also add contrib and example documentation to
    distributed javadoc, in separate sections.  (Nigel Daley via cutting)

52. HADOOP-846.  Report progress during entire map, as sorting of
    intermediate outputs may happen at any time, potentially causing
    task timeouts.  (Devaraj Das via cutting)

53. HADOOP-840.  In task tracker, queue task cleanups and perform them
    in a separate thread.  (omalley & Mahadev Konar via cutting)

54. HADOOP-681.  Add to HDFS the ability to decommission nodes.  This
    causes their blocks to be re-replicated on other nodes, so that
    they may be removed from a cluster.  (Dhruba Borthakur via cutting)

55. HADOOP-470.  In HDFS web ui, list the datanodes containing each
    copy of a block.  (Hairong Kuang via cutting)

56. HADOOP-700.  Change bin/hadoop to only include core jar file on
    classpath, not example, test, etc.  Also rename core jar to
    hadoop-${version}-core.jar so that it can be more easily
    identified.  (Nigel Daley via cutting)

57. HADOOP-619.  Extend InputFormatBase to accept individual files and
    glob patterns as MapReduce inputs, not just directories.  Also
    change contrib/streaming to use this.  (Sanjay Dahia via cutting)


Release 0.9.2 - 2006-12-15

 1. HADOOP-639. Restructure InterTrackerProtocol to make task
    accounting more reliable.  (Arun C Murthy via cutting)

 2. HADOOP-827. Turn off speculative execution by default, since it's
    currently broken.  (omalley via cutting)

 3. HADOOP-791. Fix a deadlock in the task tracker.
    (Mahadev Konar via cutting)


Release 0.9.1 - 2006-12-06

 1. HADOOP-780. Use ReflectionUtils to instantiate key and value
    objects. (ab)

 2. HADOOP-779. Fix contrib/streaming to work correctly with gzipped
    input files.  (Hairong Kuang via cutting)


Release 0.9.0 - 2006-12-01

 1. HADOOP-655.  Remove most deprecated code.  A few deprecated things
    remain, notably UTF8 and some methods that are still required.
    Also cleaned up constructors for SequenceFile, MapFile, SetFile,
    and ArrayFile a bit.  (cutting)

 2. HADOOP-565.  Upgrade to Jetty version 6. (Sanjay Dahiya via cutting)

 3. HADOOP-682.  Fix DFS format command to work correctly when
    configured with a non-existent directory. (Sanjay Dahiya via cutting)

 4. HADOOP-645.  Fix a bug in contrib/streaming when -reducer is NONE.
    (Dhruba Borthakur via cutting)

 5. HADOOP-687.  Fix a classpath bug in bin/hadoop that blocked the
    servers from starting. (Sameer Paranjpye via omalley)

 6. HADOOP-683.  Remove a script dependency on bash, so it works with
    dash, the new default for /bin/sh on Ubuntu.  (James Todd via cutting)

 7. HADOOP-382.  Extend unit tests to run multiple datanodes.
    (Milind Bhandarkar via cutting)

 8. HADOOP-604.  Fix some synchronization issues and a
    NullPointerException in DFS datanode.  (Raghu Angadi via cutting)

 9. HADOOP-459.  Fix memory leaks and a host of other issues with
    libhdfs.  (Sameer Paranjpye via cutting)

10. HADOOP-694.  Fix a NullPointerException in jobtracker.
    (Mahadev Konar via cutting)

11. HADOOP-637.  Fix a memory leak in the IPC server.  Direct buffers
    are not collected like normal buffers, and provided little
    advantage.  (Raghu Angadi via cutting)

12. HADOOP-696.  Fix TestTextInputFormat unit test to not rely on the
    order of directory listings.  (Sameer Paranjpye via cutting)

13. HADOOP-611.  Add support for iterator-based merging to
    SequenceFile.  (Devaraj Das via cutting)

14. HADOOP-688.  Move DFS administrative commands to a separate
    command named 'dfsadmin'.  (Dhruba Borthakur via cutting)

15. HADOOP-708.  Fix test-libhdfs to return the correct status, so
    that failures will break the build.  (Nigel Daley via cutting)

16. HADOOP-646.  Fix namenode to handle edits files larger than 2GB.
    (Milind Bhandarkar via cutting)

17. HADOOP-705.  Fix a bug in the JobTracker when failed jobs were
    not completely cleaned up.  (Mahadev Konar via cutting)

18. HADOOP-613.  Perform final merge while reducing.  This removes one
    sort pass over the data and should consequently significantly
    decrease overall processing time.  (Devaraj Das via cutting)

19. HADOOP-661.  Make each job's configuration visible through the web
    ui.  (Arun C Murthy via cutting)

20. HADOOP-489.  In MapReduce, separate user logs from system logs.
    Each task's log output is now available through the web ui.  (Arun
    C Murthy via cutting)

21. HADOOP-712.  Fix record io's xml serialization to correctly handle
    control-characters.  (Milind Bhandarkar via cutting)

22. HADOOP-668.  Improvements to the web-based DFS browser.
    (Hairong Kuang via cutting)

23. HADOOP-715.  Fix build.xml so that test logs are written in build
    directory, rather than in CWD.  (Arun C Murthy via cutting)

24. HADOOP-538.  Add support for building an optional native library,
    libhadoop.so, that improves the performance of zlib-based
    compression.  To build this, specify -Dcompile.native to Ant.
    (Arun C Murthy via cutting)

25. HADOOP-610.  Fix an problem when the DFS block size is configured
    to be smaller than the buffer size, typically only when debugging.
    (Milind Bhandarkar via cutting)

26. HADOOP-695.  Fix a NullPointerException in contrib/streaming.
    (Hairong Kuang via cutting)

27. HADOOP-652.  In DFS, when a file is deleted, the block count is
    now decremented.  (Vladimir Krokhmalyov via cutting)

28. HADOOP-725.  In DFS, optimize block placement algorithm,
    previously a performance bottleneck.  (Milind Bhandarkar via cutting)

29. HADOOP-723.  In MapReduce, fix a race condition during the
    shuffle, which resulted in FileNotFoundExceptions.  (omalley via cutting)

30. HADOOP-447.  In DFS, fix getBlockSize(Path) to work with relative
    paths.  (Raghu Angadi via cutting)

31. HADOOP-733.  Make exit codes in DFShell consistent and add a unit
    test.  (Dhruba Borthakur via cutting)

32. HADOOP-709.  Fix contrib/streaming to work with commands that
    contain control characters.  (Dhruba Borthakur via cutting)

33. HADOOP-677.  In IPC, permit a version header to be transmitted
    when connections are established.  This will permit us to change
    the format of IPC requests back-compatibly in subsequent releases.
    (omalley via cutting)

34. HADOOP-699.  Fix DFS web interface so that filesystem browsing
    works correctly, using the right port number.  Also add support
    for sorting datanode list by various columns.
    (Raghu Angadi via cutting)

35. HADOOP-76.  Implement speculative reduce.  Now when a job is
    configured for speculative execution, both maps and reduces will
    execute speculatively.  Reduce outputs are written to temporary
    location and moved to the final location when reduce is complete.
    (Sanjay Dahiya via cutting)

36. HADOOP-736.  Roll back to Jetty 5.1.4, due to performance problems
    with Jetty 6.0.1.

37. HADOOP-739.  Fix TestIPC to use different port number, making it
    more reliable.  (Nigel Daley via cutting)

38. HADOOP-749.  Fix a NullPointerException in jobfailures.jsp.
    (omalley via cutting)

39. HADOOP-747.  Fix record serialization to work correctly when
    records are embedded in Maps.  (Milind Bhandarkar via cutting)

40. HADOOP-698.  Fix HDFS client not to retry the same datanode on
    read failures.  (Milind Bhandarkar via cutting)

41. HADOOP-689. Add GenericWritable, to facilitate polymorphism in
    MapReduce, SequenceFile, etc. (Feng Jiang via cutting)

42. HADOOP-430.  Stop datanode's HTTP server when registration with
    namenode fails.  (Wendy Chien via cutting)

43. HADOOP-750.  Fix a potential race condition during mapreduce
    shuffle.  (omalley via cutting)

44. HADOOP-728.  Fix contrib/streaming-related issues, including
    '-reducer NONE'.  (Sanjay Dahiya via cutting)


Release 0.8.0 - 2006-11-03

 1. HADOOP-477.  Extend contrib/streaming to scan the PATH environment
    variables when resolving executable program names.
    (Dhruba Borthakur via cutting)

 2. HADOOP-583.  In DFSClient, reduce the log level of re-connect
    attempts from 'info' to 'debug', so they are not normally shown.
    (Konstantin Shvachko via cutting)

 3. HADOOP-498.  Re-implement DFS integrity checker to run server-side,
    for much improved performance.  (Milind Bhandarkar via cutting)

 4. HADOOP-586.  Use the jar name for otherwise un-named jobs.
    (Sanjay Dahiya via cutting)

 5. HADOOP-514.  Make DFS heartbeat interval configurable.
    (Milind Bhandarkar via cutting)

 6. HADOOP-588.  Fix logging and accounting of failed tasks.
    (Sanjay Dahiya via cutting)

 7. HADOOP-462.  Improve command line parsing in DFSShell, so that
    incorrect numbers of arguments result in informative errors rather
    than ArrayOutOfBoundsException.  (Dhruba Borthakur via cutting)

 8. HADOOP-561.  Fix DFS so that one replica of each block is written
    locally, if possible.  This was the intent, but there as a bug.
    (Dhruba Borthakur via cutting)

 9. HADOOP-610.  Fix TaskTracker to survive more exceptions, keeping
    tasks from becoming lost.  (omalley via cutting)

10. HADOOP-625.  Add a servlet to all http daemons that displays a
    stack dump, useful for debugging.  (omalley via cutting)

11. HADOOP-554.  Fix DFSShell to return -1 for errors.
    (Dhruba Borthakur via cutting)

12. HADOOP-626.  Correct the documentation in the NNBench example
    code, and also remove a mistaken call there.
    (Nigel Daley via cutting)

13. HADOOP-634.  Add missing license to many files.
    (Nigel Daley via cutting)

14. HADOOP-627.  Fix some synchronization problems in MiniMRCluster
    that sometimes caused unit tests to fail.  (Nigel Daley via cutting)

15. HADOOP-563.  Improve the NameNode's lease policy so that leases
    are held for one hour without renewal (instead of one minute).
    However another attempt to create the same file will still succeed
    if the lease has not been renewed within a minute.  This prevents
    communication or scheduling problems from causing a write to fail
    for up to an hour, barring some other process trying to create the
    same file.  (Dhruba Borthakur via cutting)

16. HADOOP-635.  In DFSShell, permit specification of multiple files
    as the source for file copy and move commands.
    (Dhruba Borthakur via cutting)

17. HADOOP-641.  Change NameNode to request a fresh block report from
    a re-discovered DataNode, so that no-longer-needed replications
    are stopped promptly.  (Konstantin Shvachko via cutting)

18. HADOOP-642.  Change IPC client to specify an explicit connect
    timeout.  (Konstantin Shvachko via cutting)

19. HADOOP-638.  Fix an unsynchronized access to TaskTracker's
    internal state.  (Nigel Daley via cutting)

20. HADOOP-624.  Fix servlet path to stop a Jetty warning on startup.
    (omalley via cutting)

21. HADOOP-578.  Failed tasks are no longer placed at the end of the
    task queue.  This was originally done to work around other
    problems that have now been fixed.  Re-executing failed tasks
    sooner causes buggy jobs to fail faster.  (Sanjay Dahiya via cutting)

22. HADOOP-658.  Update source file headers per Apache policy.  (cutting)

23. HADOOP-636.  Add MapFile & ArrayFile constructors which accept a
    Progressable, and pass it down to SequenceFile.  This permits
    reduce tasks which use MapFile to still report progress while
    writing blocks to the filesystem.  (cutting)

24. HADOOP-576.  Enable contrib/streaming to use the file cache.  Also
    extend the cache to permit symbolic links to cached items, rather
    than local file copies.  (Mahadev Konar via cutting)

25. HADOOP-482.  Fix unit tests to work when a cluster is running on
    the same machine, removing port conflicts.  (Wendy Chien via cutting)

26. HADOOP-90.  Permit dfs.name.dir to list multiple directories,
    where namenode data is to be replicated. (Milind Bhandarkar via cutting)

27. HADOOP-651.  Fix DFSCk to correctly pass parameters to the servlet
    on the namenode.  (Milind Bhandarkar via cutting)

28. HADOOP-553.  Change main() routines of DataNode and NameNode to
    log exceptions rather than letting the JVM print them to standard
    error.  Also, change the hadoop-daemon.sh script to rotate
    standard i/o log files.  (Raghu Angadi via cutting)

29. HADOOP-399.  Fix javadoc warnings.  (Nigel Daley via cutting)

30. HADOOP-599.  Fix web ui and command line to correctly report DFS
    filesystem size statistics.  Also improve web layout.
    (Raghu Angadi via cutting)

31. HADOOP-660.  Permit specification of junit test output format.
    (Nigel Daley via cutting)

32. HADOOP-663.  Fix a few unit test issues.  (Mahadev Konar via cutting)

33. HADOOP-664.  Cause entire build to fail if libhdfs tests fail.
    (Nigel Daley via cutting)

34. HADOOP-633.  Keep jobtracker from dying when job initialization
    throws exceptions.  Also improve exception handling in a few other
    places and add more informative thread names.
    (omalley via cutting)

35. HADOOP-669.  Fix a problem introduced by HADOOP-90 that can cause
    DFS to lose files.  (Milind Bhandarkar via cutting)

36. HADOOP-373.  Consistently check the value returned by
    FileSystem.mkdirs().  (Wendy Chien via cutting)

37. HADOOP-670.  Code cleanups in some DFS internals: use generic
    types, replace Vector with ArrayList, etc.
    (Konstantin Shvachko via cutting)

38. HADOOP-647.  Permit map outputs to use a different compression
    type than the job output.  (omalley via cutting)

39. HADOOP-671.  Fix file cache to check for pre-existence before
    creating .  (Mahadev Konar via cutting)

40. HADOOP-665.  Extend many DFSShell commands to accept multiple
    arguments.  Now commands like "ls", "rm", etc. will operate on
    multiple files.  (Dhruba Borthakur via cutting)


Release 0.7.2 - 2006-10-18

 1. HADOOP-607.  Fix a bug where classes included in job jars were not
    found by tasks.  (Mahadev Konar via cutting)

 2. HADOOP-609.  Add a unit test that checks that classes in job jars
    can be found by tasks.  Also modify unit tests to specify multiple
    local directories.  (Mahadev Konar via cutting)


Release 0.7.1 - 2006-10-11

 1. HADOOP-593.  Fix a NullPointerException in the JobTracker.
    (omalley via cutting)

 2. HADOOP-592.  Fix a NullPointerException in the IPC Server.  Also
    consistently log when stale calls are discarded.  (omalley via cutting)

 3. HADOOP-594.  Increase the DFS safe-mode threshold from .95 to
    .999, so that nearly all blocks must be reported before filesystem
    modifications are permitted.  (Konstantin Shvachko via cutting)

 4. HADOOP-598.  Fix tasks to retry when reporting completion, so that
    a single RPC timeout won't fail a task.  (omalley via cutting)

 5. HADOOP-597.  Fix TaskTracker to not discard map outputs for errors
    in transmitting them to reduce nodes.  (omalley via cutting)


Release 0.7.0 - 2006-10-06

 1. HADOOP-243.  Fix rounding in the display of task and job progress
    so that things are not shown to be 100% complete until they are in
    fact finished.  (omalley via cutting)

 2. HADOOP-438.  Limit the length of absolute paths in DFS, since the
    file format used to store pathnames has some limitations.
    (Wendy Chien via cutting)

 3. HADOOP-530.  Improve error messages in SequenceFile when keys or
    values are of the wrong type.  (Hairong Kuang via cutting)

 4. HADOOP-288.  Add a file caching system and use it in MapReduce to
    cache job jar files on slave nodes.  (Mahadev Konar via cutting)

 5. HADOOP-533.  Fix unit test to not modify conf directory.
   (Hairong Kuang via cutting)

 6. HADOOP-527.  Permit specification of the local address that various
    Hadoop daemons should bind to.  (Philippe Gassmann via cutting)

 7. HADOOP-542.  Updates to contrib/streaming: reformatted source code,
    on-the-fly merge sort, a fix for HADOOP-540, etc.
    (Michel Tourn via cutting)

 8. HADOOP-545.  Remove an unused config file parameter.
    (Philippe Gassmann via cutting)

 9. HADOOP-548.  Add an Ant property "test.output" to build.xml that
    causes test output to be logged to the console.  (omalley via cutting)

10. HADOOP-261.  Record an error message when map output is lost.
    (omalley via cutting)

11. HADOOP-293.  Report the full list of task error messages in the
    web ui, not just the most recent.  (omalley via cutting)

12. HADOOP-551.  Restore JobClient's console printouts to only include
    a maximum of one update per one percent of progress.
    (omalley via cutting)

13. HADOOP-306.  Add a "safe" mode to DFS.  The name node enters this
    when less than a specified percentage of file data is complete.
    Currently safe mode is only used on startup, but eventually it
    will also be entered when datanodes disconnect and file data
    becomes incomplete.  While in safe mode no filesystem
    modifications are permitted and block replication is inhibited.
    (Konstantin Shvachko via cutting)

14. HADOOP-431.  Change 'dfs -rm' to not operate recursively and add a
    new command, 'dfs -rmr' which operates recursively.
    (Sameer Paranjpye via cutting)

15. HADOOP-263.  Include timestamps for job transitions.  The web
    interface now displays the start and end times of tasks and the
    start times of sorting and reducing for reduce tasks.  Also,
    extend ObjectWritable to handle enums, so that they can be passed
    as RPC parameters.  (Sanjay Dahiya via cutting)

16. HADOOP-556.  Contrib/streaming: send keep-alive reports to task
    tracker every 10 seconds rather than every 100 records, to avoid
    task timeouts.  (Michel Tourn via cutting)

17. HADOOP-547.  Fix reduce tasks to ping tasktracker while copying
    data, rather than only between copies, avoiding task timeouts.
    (Sanjay Dahiya via cutting)

18. HADOOP-537.  Fix src/c++/libhdfs build process to create files in
    build/, no longer modifying the source tree.
    (Arun C Murthy via cutting)

19. HADOOP-487.  Throw a more informative exception for unknown RPC
    hosts.  (Sameer Paranjpye via cutting)

20. HADOOP-559.  Add file name globbing (pattern matching) support to
    the FileSystem API, and use it in DFSShell ('bin/hadoop dfs')
    commands.  (Hairong Kuang via cutting)

21. HADOOP-508.  Fix a bug in FSDataInputStream.  Incorrect data was
    returned after seeking to a random location.
    (Milind Bhandarkar via cutting)

22. HADOOP-560.  Add a "killed" task state.  This can be used to
    distinguish kills from other failures.  Task state has also been
    converted to use an enum type instead of an int, uncovering a bug
    elsewhere.  The web interface is also updated to display killed
    tasks.  (omalley via cutting)

23. HADOOP-423.  Normalize Paths containing directories named "." and
    "..", using the standard, unix interpretation.  Also add checks in
    DFS, prohibiting the use of "." or ".." as directory or file
    names.  (Wendy Chien via cutting)

24. HADOOP-513.  Replace map output handling with a servlet, rather
    than a JSP page.  This fixes an issue where
    IllegalStateException's were logged, sets content-length
    correctly, and better handles some errors.  (omalley via cutting)

25. HADOOP-552.  Improved error checking when copying map output files
    to reduce nodes.  (omalley via cutting)

26. HADOOP-566.  Fix scripts to work correctly when accessed through
    relative symbolic links.  (Lee Faris via cutting)

27. HADOOP-519.  Add positioned read methods to FSInputStream.  These
    permit one to read from a stream without moving its position, and
    can hence be performed by multiple threads at once on a single
    stream. Implement an optimized version for DFS and local FS.
    (Milind Bhandarkar via cutting)

28. HADOOP-522. Permit block compression with MapFile and SetFile.
    Since these formats are always sorted, block compression can
    provide a big advantage.  (cutting)

29. HADOOP-567. Record version and revision information in builds.  A
    package manifest is added to the generated jar file containing
    version information, and a VersionInfo utility is added that
    includes further information, including the build date and user,
    and the subversion revision and repository.  A 'bin/hadoop
    version' comand is added to show this information, and it is also
    added to various web interfaces.  (omalley via cutting)

30. HADOOP-568.  Fix so that errors while initializing tasks on a
    tasktracker correctly report the task as failed to the jobtracker,
    so that it will be rescheduled.  (omalley via cutting)

31. HADOOP-550.  Disable automatic UTF-8 validation in Text.  This
    permits, e.g., TextInputFormat to again operate on non-UTF-8 data.
    (Hairong and Mahadev via cutting)

32. HADOOP-343.  Fix mapred copying so that a failed tasktracker
    doesn't cause other copies to slow.  (Sameer Paranjpye via cutting)

33. HADOOP-239.  Add a persistent job history mechanism, so that basic
    job statistics are not lost after 24 hours and/or when the
    jobtracker is restarted.  (Sanjay Dahiya via cutting)

34. HADOOP-506.  Ignore heartbeats from stale task trackers.
   (Sanjay Dahiya via cutting)

35. HADOOP-255.  Discard stale, queued IPC calls.  Do not process
    calls whose clients will likely time out before they receive a
    response.  When the queue is full, new calls are now received and
    queued, and the oldest calls are discarded, so that, when servers
    get bogged down, they no longer develop a backlog on the socket.
    This should improve some DFS namenode failure modes.
    (omalley via cutting)

36. HADOOP-581.  Fix datanode to not reset itself on communications
    errors with the namenode.  If a request to the namenode fails, the
    datanode should retry, not restart.  This reduces the load on the
    namenode, since restarts cause a resend of the block report.
    (omalley via cutting)


Release 0.6.2 - 2006-09-18

1. HADOOP-532.  Fix a bug reading value-compressed sequence files,
   where an exception was thrown reporting that the full value had not
   been read.  (omalley via cutting)

2. HADOOP-534.  Change the default value class in JobConf to be Text
   instead of the now-deprecated UTF8.  This fixes the Grep example
   program, which was updated to use Text, but relies on this
   default.  (Hairong Kuang via cutting)


Release 0.6.1 - 2006-09-13

 1. HADOOP-520.  Fix a bug in libhdfs, where write failures were not
    correctly returning error codes.  (Arun C Murthy via cutting)

 2. HADOOP-523.  Fix a NullPointerException when TextInputFormat is
    explicitly specified.  Also add a test case for this.
    (omalley via cutting)

 3. HADOOP-521.  Fix another NullPointerException finding the
    ClassLoader when using libhdfs.  (omalley via cutting)

 4. HADOOP-526.  Fix a NullPointerException when attempting to start
    two datanodes in the same directory.  (Milind Bhandarkar via cutting)

 5. HADOOP-529.  Fix a NullPointerException when opening
    value-compressed sequence files generated by pre-0.6.0 Hadoop.
    (omalley via cutting)


Release 0.6.0 - 2006-09-08

 1. HADOOP-427.  Replace some uses of DatanodeDescriptor in the DFS
    web UI code with DatanodeInfo, the preferred public class.
    (Devaraj Das via cutting)

 2. HADOOP-426.  Fix streaming contrib module to work correctly on
    Solaris.  This was causing nightly builds to fail.
    (Michel Tourn via cutting)

 3. HADOOP-400.  Improvements to task assignment.  Tasks are no longer
    re-run on nodes where they have failed (unless no other node is
    available).  Also, tasks are better load-balanced among nodes.
    (omalley via cutting)

 4. HADOOP-324.  Fix datanode to not exit when a disk is full, but
    rather simply to fail writes.  (Wendy Chien via cutting)

 5. HADOOP-434.  Change smallJobsBenchmark to use standard Hadoop
    scripts.  (Sanjay Dahiya via cutting)

 6. HADOOP-453.  Fix a bug in Text.setCapacity().  (siren via cutting)


 7. HADOOP-450.  Change so that input types are determined by the
    RecordReader rather than specified directly in the JobConf.  This
    facilitates jobs with a variety of input types.

    WARNING: This contains incompatible API changes!  The RecordReader
    interface has two new methods that all user-defined InputFormats
    must now define.  Also, the values returned by TextInputFormat are
    no longer of class UTF8, but now of class Text.

 8. HADOOP-436.  Fix an error-handling bug in the web ui.
    (Devaraj Das via cutting)

 9. HADOOP-455.  Fix a bug in Text, where DEL was not permitted.
    (Hairong Kuang via cutting)

10. HADOOP-456.  Change the DFS namenode to keep a persistent record
    of the set of known datanodes.  This will be used to implement a
    "safe mode" where filesystem changes are prohibited when a
    critical percentage of the datanodes are unavailable.
    (Konstantin Shvachko via cutting)

11. HADOOP-322.  Add a job control utility.  This permits one to
    specify job interdependencies.  Each job is submitted only after
    the jobs it depends on have successfully completed.
    (Runping Qi via cutting)

12. HADOOP-176.  Fix a bug in IntWritable.Comparator.
    (Dick King via cutting)

13. HADOOP-421.  Replace uses of String in recordio package with Text
    class, for improved handling of UTF-8 data.
    (Milind Bhandarkar via cutting)

14. HADOOP-464.  Improved error message when job jar not found.
    (Michel Tourn via cutting)

15. HADOOP-469.  Fix /bin/bash specifics that have crept into our
    /bin/sh scripts since HADOOP-352.
    (Jean-Baptiste Quenot via cutting)

16. HADOOP-468.  Add HADOOP_NICENESS environment variable to set
    scheduling priority for daemons.  (Vetle Roeim via cutting)

17. HADOOP-473.  Fix TextInputFormat to correctly handle more EOL
    formats.  Things now work correctly with CR, LF or CRLF.
    (Dennis Kubes & James White via cutting)

18. HADOOP-461.  Make Java 1.5 an explicit requirement.  (cutting)

19. HADOOP-54.  Add block compression to SequenceFile.  One may now
    specify that blocks of keys and values are compressed together,
    improving compression for small keys and values.
    SequenceFile.Writer's constructor is now deprecated and replaced
    with a factory method.  (Arun C Murthy via cutting)

20. HADOOP-281.  Prohibit DFS files that are also directories.
    (Wendy Chien via cutting)

21. HADOOP-486.  Add the job username to JobStatus instances returned
    by JobClient.  (Mahadev Konar via cutting)

22. HADOOP-437.  contrib/streaming: Add support for gzipped inputs.
    (Michel Tourn via cutting)

23. HADOOP-463.  Add variable expansion to config files.
    Configuration property values may now contain variable
    expressions.  A variable is referenced with the syntax
    '${variable}'.  Variables values are found first in the
    configuration, and then in Java system properties.  The default
    configuration is modified so that temporary directories are now
    under ${hadoop.tmp.dir}, which is, by default,
    /tmp/hadoop-${user.name}.  (Michel Tourn via cutting)

24. HADOOP-419. Fix a NullPointerException finding the ClassLoader
    when using libhdfs.  (omalley via cutting)

25. HADOOP-460. Fix contrib/smallJobsBenchmark to use Text instead of
    UTF8.  (Sanjay Dahiya via cutting)

26. HADOOP-196.  Fix Configuration(Configuration) constructor to work
    correctly.  (Sami Siren via cutting)

27. HADOOP-501.  Fix Configuration.toString() to handle URL resources.
    (Thomas Friol via cutting)

28. HADOOP-499.  Reduce the use of Strings in contrib/streaming,
    replacing them with Text for better performance.
    (Hairong Kuang via cutting)

29. HADOOP-64.  Manage multiple volumes with a single DataNode.
    Previously DataNode would create a separate daemon per configured
    volume, each with its own connection to the NameNode.  Now all
    volumes are handled by a single DataNode daemon, reducing the load
    on the NameNode.  (Milind Bhandarkar via cutting)

30. HADOOP-424.  Fix MapReduce so that jobs which generate zero splits
    do not fail.  (Fr??d??ric Bertin via cutting)

31. HADOOP-408.  Adjust some timeouts and remove some others so that
    unit tests run faster.  (cutting)

32. HADOOP-507.  Fix an IllegalAccessException in DFS.
    (omalley via cutting)

33. HADOOP-320.  Fix so that checksum files are correctly copied when
    the destination of a file copy is a directory.
    (Hairong Kuang via cutting)

34. HADOOP-286.  In DFSClient, avoid pinging the NameNode with
    renewLease() calls when no files are being written.
    (Konstantin Shvachko via cutting)

35. HADOOP-312.  Close idle IPC connections.  All IPC connections were
    cached forever.  Now, after a connection has been idle for more
    than a configurable amount of time (one second by default), the
    connection is closed, conserving resources on both client and
    server. (Devaraj Das via cutting)

36. HADOOP-497.  Permit the specification of the network interface and
    nameserver to be used when determining the local hostname
    advertised by datanodes and tasktrackers.
    (Lorenzo Thione via cutting)

37. HADOOP-441.  Add a compression codec API and extend SequenceFile
    to use it.  This will permit the use of alternate compression
    codecs in SequenceFile.  (Arun C Murthy via cutting)

38. HADOOP-483. Improvements to libhdfs build and documentation.
    (Arun C Murthy via cutting)

39. HADOOP-458.  Fix a memory corruption bug in libhdfs.
    (Arun C Murthy via cutting)

40. HADOOP-517.  Fix a contrib/streaming bug in end-of-line detection.
    (Hairong Kuang via cutting)

41. HADOOP-474.  Add CompressionCodecFactory, and use it in
    TextInputFormat and TextOutputFormat.  Compressed input files are
    automatically decompressed when they have the correct extension.
    Output files will, when output compression is specified, be
    generated with an approprate extension.  Also add a gzip codec and
    fix problems with UTF8 text inputs.  (omalley via cutting)


Release 0.5.0 - 2006-08-04

 1. HADOOP-352.  Fix shell scripts to use /bin/sh instead of
    /bin/bash, for better portability.
    (Jean-Baptiste Quenot via cutting)

 2. HADOOP-313.  Permit task state to be saved so that single tasks
    may be manually re-executed when debugging.  (omalley via cutting)

 3. HADOOP-339.  Add method to JobClient API listing jobs that are
    not yet complete, i.e., that are queued or running.
    (Mahadev Konar via cutting)

 4. HADOOP-355.  Updates to the streaming contrib module, including
    API fixes, making reduce optional, and adding an input type for
    StreamSequenceRecordReader.  (Michel Tourn via cutting)

 5. HADOOP-358.  Fix a NPE bug in Path.equals().
    (Fr??d??ric Bertin via cutting)

 6. HADOOP-327.  Fix ToolBase to not call System.exit() when
    exceptions are thrown.  (Hairong Kuang via cutting)

 7. HADOOP-359.  Permit map output to be compressed.
    (omalley via cutting)

 8. HADOOP-341.  Permit input URI to CopyFiles to use the HTTP
    protocol.  This lets one, e.g., more easily copy log files into
    DFS.  (Arun C Murthy via cutting)

 9. HADOOP-361.  Remove unix dependencies from streaming contrib
    module tests, making them pure java. (Michel Tourn via cutting)

10. HADOOP-354.  Make public methods to stop DFS daemons.
    (Barry Kaplan via cutting)

11. HADOOP-252.  Add versioning to RPC protocols.
    (Milind Bhandarkar via cutting)

12. HADOOP-356.  Add contrib to "compile" and "test" build targets, so
    that this code is better maintained. (Michel Tourn via cutting)

13. HADOOP-307.  Add smallJobsBenchmark contrib module.  This runs
    lots of small jobs, in order to determine per-task overheads.
    (Sanjay Dahiya via cutting)

14. HADOOP-342.  Add a tool for log analysis: Logalyzer.
    (Arun C Murthy via cutting)

15. HADOOP-347.  Add web-based browsing of DFS content.  The namenode
    redirects browsing requests to datanodes.  Content requests are
    redirected to datanodes where the data is local when possible.
    (Devaraj Das via cutting)

16. HADOOP-351.  Make Hadoop IPC kernel independent of Jetty.
    (Devaraj Das via cutting)

17. HADOOP-237.  Add metric reporting to DFS and MapReduce.  With only
    minor configuration changes, one can now monitor many Hadoop
    system statistics using Ganglia or other monitoring systems.
    (Milind Bhandarkar via cutting)

18. HADOOP-376.  Fix datanode's HTTP server to scan for a free port.
    (omalley via cutting)

19. HADOOP-260.  Add --config option to shell scripts, specifying an
    alternate configuration directory. (Milind Bhandarkar via cutting)

20. HADOOP-381.  Permit developers to save the temporary files for
    tasks whose names match a regular expression, to facilliate
    debugging.  (omalley via cutting)

21. HADOOP-344.  Fix some Windows-related problems with DF.
    (Konstantin Shvachko via cutting)

22. HADOOP-380.  Fix reduce tasks to poll less frequently for map
    outputs. (Mahadev Konar via cutting)

23. HADOOP-321.  Refactor DatanodeInfo, in preparation for
    HADOOP-306.  (Konstantin Shvachko & omalley via cutting)

24. HADOOP-385.  Fix some bugs in record io code generation.
    (Milind Bhandarkar via cutting)

25. HADOOP-302.  Add new Text class to replace UTF8, removing
    limitations of that class.  Also refactor utility methods for
    writing zero-compressed integers (VInts and VLongs).
    (Hairong Kuang via cutting)

26. HADOOP-335.  Refactor DFS namespace/transaction logging in
    namenode.   (Konstantin Shvachko via cutting)

27. HADOOP-375.  Fix handling of the datanode HTTP daemon's port so
    that multiple datanode's can be run on a single host.
    (Devaraj Das via cutting)

28. HADOOP-386.  When removing excess DFS block replicas, remove those
    on nodes with the least free space first.
    (Johan Oskarson via cutting)

29. HADOOP-389.  Fix intermittent failures of mapreduce unit tests.
    Also fix some build dependencies.
    (Mahadev & Konstantin via cutting)

30. HADOOP-362.  Fix a problem where jobs hang when status messages
    are recieved out-of-order.  (omalley via cutting)

31. HADOOP-394.  Change order of DFS shutdown in unit tests to
    minimize errors logged.  (Konstantin Shvachko via cutting)

32. HADOOP-396.  Make DatanodeID implement Writable.
    (Konstantin Shvachko via cutting)

33. HADOOP-377.  Permit one to add URL resources to a Configuration.
    (Jean-Baptiste Quenot via cutting)

34. HADOOP-345.  Permit iteration over Configuration key/value pairs.
    (Michel Tourn via cutting)

35. HADOOP-409.  Streaming contrib module: make configuration
    properties available to commands as environment variables.
    (Michel Tourn via cutting)

36. HADOOP-369.  Add -getmerge option to dfs command that appends all
    files in a directory into a single local file.
    (Johan Oskarson via cutting)

37. HADOOP-410.  Replace some TreeMaps with HashMaps in DFS, for
    a 17% performance improvement. (Milind Bhandarkar via cutting)

38. HADOOP-411.  Add unit tests for command line parser.
    (Hairong Kuang via cutting)

39. HADOOP-412.  Add MapReduce input formats that support filtering
    of SequenceFile data, including sampling and regex matching.
    Also, move JobConf.newInstance() to a new utility class.
    (Hairong Kuang via cutting)

40. HADOOP-226.  Fix fsck command to properly consider replication
    counts, now that these can vary per file.  (Bryan Pendleton via cutting)

41. HADOOP-425.  Add a Python MapReduce example, using Jython.
    (omalley via cutting)


Release 0.4.0 - 2006-06-28

 1. HADOOP-298.  Improved progress reports for CopyFiles utility, the
    distributed file copier.  (omalley via cutting)

 2. HADOOP-299.  Fix the task tracker, permitting multiple jobs to
    more easily execute at the same time.  (omalley via cutting)

 3. HADOOP-250.  Add an HTTP user interface to the namenode, running
    on port 50070. (Devaraj Das via cutting)

 4. HADOOP-123.  Add MapReduce unit tests that run a jobtracker and
    tasktracker, greatly increasing code coverage.
    (Milind Bhandarkar via cutting)

 5. HADOOP-271.  Add links from jobtracker's web ui to tasktracker's
    web ui.  Also attempt to log a thread dump of child processes
    before they're killed.  (omalley via cutting)

 6. HADOOP-210.  Change RPC server to use a selector instead of a
    thread per connection.  This should make it easier to scale to
    larger clusters.  Note that this incompatibly changes the RPC
    protocol: clients and servers must both be upgraded to the new
    version to ensure correct operation.  (Devaraj Das via cutting)

 7. HADOOP-311.  Change DFS client to retry failed reads, so that a
    single read failure will not alone cause failure of a task.
    (omalley via cutting)

 8. HADOOP-314.  Remove the "append" phase when reducing.  Map output
    files are now directly passed to the sorter, without first
    appending them into a single file.  Now, the first third of reduce
    progress is "copy" (transferring map output to reduce nodes), the
    middle third is "sort" (sorting map output) and the last third is
    "reduce" (generating output).  Long-term, the "sort" phase will
    also be removed.  (omalley via cutting)

 9. HADOOP-316.  Fix a potential deadlock in the jobtracker.
    (omalley via cutting)

10. HADOOP-319.  Fix FileSystem.close() to remove the FileSystem
    instance from the cache.  (Hairong Kuang via cutting)

11. HADOOP-135.  Fix potential deadlock in JobTracker by acquiring
    locks in a consistent order.  (omalley via cutting)

12. HADOOP-278.  Check for existence of input directories before
    starting MapReduce jobs, making it easier to debug this common
    error.  (omalley via cutting)

13. HADOOP-304.  Improve error message for
    UnregisterdDatanodeException to include expected node name.
   (Konstantin Shvachko via cutting)

14. HADOOP-305.  Fix TaskTracker to ask for new tasks as soon as a
    task is finished, rather than waiting for the next heartbeat.
    This improves performance when tasks are short.
    (Mahadev Konar via cutting)

15. HADOOP-59.  Add support for generic command line options.  One may
    now specify the filesystem (-fs), the MapReduce jobtracker (-jt),
    a config file (-conf) or any configuration property (-D).  The
    "dfs", "fsck", "job", and "distcp" commands currently support
    this, with more to be added.  (Hairong Kuang via cutting)

16. HADOOP-296.  Permit specification of the amount of reserved space
    on a DFS datanode.  One may specify both the percentage free and
    the number of bytes.  (Johan Oskarson via cutting)

17. HADOOP-325.  Fix a problem initializing RPC parameter classes, and
    remove the workaround used to initialize classes.
    (omalley via cutting)

18. HADOOP-328.  Add an option to the "distcp" command to ignore read
    errors while copying.  (omalley via cutting)

19. HADOOP-27.  Don't allocate tasks to trackers whose local free
    space is too low.  (Johan Oskarson via cutting)

20. HADOOP-318.  Keep slow DFS output from causing task timeouts.
    This incompatibly changes some public interfaces, adding a
    parameter to OutputFormat.getRecordWriter() and the new method
    Reporter.progress(), but it makes lots of tasks succeed that were
    previously failing.  (Milind Bhandarkar via cutting)


Release 0.3.2 - 2006-06-09

 1. HADOOP-275.  Update the streaming contrib module to use log4j for
    its logging.  (Michel Tourn via cutting)

 2. HADOOP-279.  Provide defaults for log4j logging parameters, so
    that things still work reasonably when Hadoop-specific system
    properties are not provided.  (omalley via cutting)

 3. HADOOP-280.  Fix a typo in AllTestDriver which caused the wrong
    test to be run when "DistributedFSCheck" was specified.
   (Konstantin Shvachko via cutting)

 4. HADOOP-240.  DFS's mkdirs() implementation no longer logs a warning
    when the directory already exists. (Hairong Kuang via cutting)

 5. HADOOP-285.  Fix DFS datanodes to be able to re-join the cluster
    after the connection to the namenode is lost.  (omalley via cutting)

 6. HADOOP-277.  Fix a race condition when creating directories.
   (Sameer Paranjpye via cutting)

 7. HADOOP-289.  Improved exception handling in DFS datanode.
    (Konstantin Shvachko via cutting)

 8. HADOOP-292.  Fix client-side logging to go to standard error
    rather than standard output, so that it can be distinguished from
    application output.  (omalley via cutting)

 9. HADOOP-294.  Fixed bug where conditions for retrying after errors
    in the DFS client were reversed.  (omalley via cutting)


Release 0.3.1 - 2006-06-05

 1. HADOOP-272.  Fix a bug in bin/hadoop setting log
    parameters. (omalley & cutting)

 2. HADOOP-274.  Change applications to log to standard output rather
    than to a rolling log file like daemons.  (omalley via cutting)

 3. HADOOP-262.  Fix reduce tasks to report progress while they're
    waiting for map outputs, so that they do not time out.
    (Mahadev Konar via cutting)

 4. HADOOP-245 and HADOOP-246.  Improvements to record io package.
    (Mahadev Konar via cutting)

 5. HADOOP-276.  Add logging config files to jar file so that they're
    always found.  (omalley via cutting)


Release 0.3.0 - 2006-06-02

 1. HADOOP-208.  Enhance MapReduce web interface, adding new pages
    for failed tasks, and tasktrackers.  (omalley via cutting)

 2. HADOOP-204.  Tweaks to metrics package.  (David Bowen via cutting)

 3. HADOOP-209.  Add a MapReduce-based file copier.  This will
    copy files within or between file systems in parallel.
    (Milind Bhandarkar via cutting)

 4. HADOOP-146.  Fix DFS to check when randomly generating a new block
    id that no existing blocks already have that id.
    (Milind Bhandarkar via cutting)

 5. HADOOP-180. Make a daemon thread that does the actual task clean ups, so
    that the main offerService thread in the taskTracker doesn't get stuck
    and miss his heartbeat window. This was killing many task trackers as
    big jobs finished (300+ tasks / node). (omalley via cutting)

 6. HADOOP-200. Avoid transmitting entire list of map task names to
    reduce tasks.  Instead just transmit the number of map tasks and
    henceforth refer to them by number when collecting map output.
    (omalley via cutting)

 7. HADOOP-219. Fix a NullPointerException when handling a checksum
    exception under SequenceFile.Sorter.sort().  (cutting & stack)

 8. HADOOP-212. Permit alteration of the file block size in DFS.  The
    default block size for new files may now be specified in the
    configuration with the dfs.block.size property.  The block size
    may also be specified when files are opened.
    (omalley via cutting)

 9. HADOOP-218. Avoid accessing configuration while looping through
    tasks in JobTracker.  (Mahadev Konar via cutting)

10. HADOOP-161. Add hashCode() method to DFS's Block.
    (Milind Bhandarkar via cutting)

11. HADOOP-115. Map output types may now be specified.  These are also
    used as reduce input types, thus permitting reduce input types to
    differ from reduce output types.  (Runping Qi via cutting)

12. HADOOP-216. Add task progress to task status page.
    (Bryan Pendelton via cutting)

13. HADOOP-233.  Add web server to task tracker that shows running
    tasks and logs.  Also add log access to job tracker web interface.
    (omalley via cutting)

14. HADOOP-205.  Incorporate pending tasks into tasktracker load
    calculations.  (Mahadev Konar via cutting)

15. HADOOP-247.  Fix sort progress to better handle exceptions.
    (Mahadev Konar via cutting)

16. HADOOP-195.  Improve performance of the transfer of map outputs to
    reduce nodes by performing multiple transfers in parallel, each on
    a separate socket.  (Sameer Paranjpye via cutting)

17. HADOOP-251.  Fix task processes to be tolerant of failed progress
    reports to their parent process.  (omalley via cutting)

18. HADOOP-325.  Improve the FileNotFound exceptions thrown by
    LocalFileSystem to include the name of the file.
    (Benjamin Reed via cutting)

19. HADOOP-254.  Use HTTP to transfer map output data to reduce
    nodes.  This, together with HADOOP-195, greatly improves the
    performance of these transfers.  (omalley via cutting)

20. HADOOP-163.  Cause datanodes that\ are unable to either read or
    write data to exit, so that the namenode will no longer target
    them for new blocks and will replicate their data on other nodes.
    (Hairong Kuang via cutting)

21. HADOOP-222.  Add a -setrep option to the dfs commands that alters
    file replication levels.  (Johan Oskarson via cutting)

22. HADOOP-75.  In DFS, only check for a complete file when the file
    is closed, rather than as each block is written.
    (Milind Bhandarkar via cutting)

23. HADOOP-124. Change DFS so that datanodes are identified by a
    persistent ID rather than by host and port.  This solves a number
    of filesystem integrity problems, when, e.g., datanodes are
    restarted.  (Konstantin Shvachko via cutting)

24. HADOOP-256.  Add a C API for DFS.  (Arun C Murthy via cutting)

25. HADOOP-211.  Switch to use the Jakarta Commons logging internally,
    configured to use log4j by default.  (Arun C Murthy and cutting)

26. HADOOP-265.  Tasktracker now fails to start if it does not have a
    writable local directory for temporary files.  In this case, it
    logs a message to the JobTracker and exits. (Hairong Kuang via cutting)

27. HADOOP-270.  Fix potential deadlock in datanode shutdown.
    (Hairong Kuang via cutting)

Release 0.2.1 - 2006-05-12

 1. HADOOP-199.  Fix reduce progress (broken by HADOOP-182).
    (omalley via cutting)

 2. HADOOP-201.  Fix 'bin/hadoop dfs -report'.  (cutting)

 3. HADOOP-207.  Fix JDK 1.4 incompatibility introduced by HADOOP-96.
    System.getenv() does not work in JDK 1.4.  (Hairong Kuang via cutting)


Release 0.2.0 - 2006-05-05

 1. Fix HADOOP-126. 'bin/hadoop dfs -cp' now correctly copies .crc
    files.  (Konstantin Shvachko via cutting)

 2. Fix HADOOP-51. Change DFS to support per-file replication counts.
    (Konstantin Shvachko via cutting)

 3. Fix HADOOP-131.  Add scripts to start/stop dfs and mapred daemons.
    Use these in start/stop-all scripts.  (Chris Mattmann via cutting)

 4. Stop using ssh options by default that are not yet in widely used
    versions of ssh.  Folks can still enable their use by uncommenting
    a line in conf/hadoop-env.sh. (cutting)

 5. Fix HADOOP-92.  Show information about all attempts to run each
    task in the web ui.  (Mahadev konar via cutting)

 6. Fix HADOOP-128.  Improved DFS error handling. (Owen O'Malley via cutting)

 7. Fix HADOOP-129.  Replace uses of java.io.File with new class named
    Path.  This fixes bugs where java.io.File methods were called
    directly when FileSystem methods were desired, and reduces the
    likelihood of such bugs in the future.  It also makes the handling
    of pathnames more consistent between local and dfs FileSystems and
    between Windows and Unix. java.io.File-based methods are still
    available for back-compatibility, but are deprecated and will be
    removed once 0.2 is released. (cutting)

 8. Change dfs.data.dir and mapred.local.dir to be comma-separated
    lists of directories, no longer be space-separated. This fixes
    several bugs on Windows. (cutting)

 9. Fix HADOOP-144.  Use mapred task id for dfs client id, to
    facilitate debugging.  (omalley via cutting)

10. Fix HADOOP-143.  Do not line-wrap stack-traces in web ui.
    (omalley via cutting)

11. Fix HADOOP-118.  In DFS, improve clean up of abandoned file
    creations.  (omalley via cutting)

12. Fix HADOOP-138.  Stop multiple tasks in a single heartbeat, rather
    than one per heartbeat.  (Stefan via cutting)

13. Fix HADOOP-139.  Remove a potential deadlock in
    LocalFileSystem.lock().  (Igor Bolotin via cutting)

14. Fix HADOOP-134.  Don't hang jobs when the tasktracker is
    misconfigured to use an un-writable local directory.  (omalley via cutting)

15. Fix HADOOP-115.  Correct an error message.  (Stack via cutting)

16. Fix HADOOP-133.  Retry pings from child to parent, in case of
    (local) communcation problems.  Also log exit status, so that one
    can distinguish patricide from other deaths.  (omalley via cutting)

17. Fix HADOOP-142.  Avoid re-running a task on a host where it has
    previously failed.  (omalley via cutting)

18. Fix HADOOP-148.  Maintain a task failure count for each
    tasktracker and display it in the web ui.  (omalley via cutting)

19. Fix HADOOP-151.  Close a potential socket leak, where new IPC
    connection pools were created per configuration instance that RPCs
    use.  Now a global RPC connection pool is used again, as
    originally intended.  (cutting)

20. Fix HADOOP-69.  Don't throw a NullPointerException when getting
    hints for non-existing file split.  (Bryan Pendelton via cutting)

21. Fix HADOOP-157.  When a task that writes dfs files (e.g., a reduce
    task) failed and was retried, it would fail again and again,
    eventually failing the job.  The problem was that dfs did not yet
    know that the failed task had abandoned the files, and would not
    yet let another task create files with the same names.  Dfs now
    retries when creating a file long enough for locks on abandoned
    files to expire.  (omalley via cutting)

22. Fix HADOOP-150.  Improved task names that include job
    names. (omalley via cutting)

23. Fix HADOOP-162.  Fix ConcurrentModificationException when
    releasing file locks. (omalley via cutting)

24. Fix HADOOP-132.  Initial check-in of new Metrics API, including
    implementations for writing metric data to a file and for sending
    it to Ganglia.  (David Bowen via cutting)

25. Fix HADOOP-160.  Remove some uneeded synchronization around
    time-consuming operations in the TaskTracker.  (omalley via cutting)

26. Fix HADOOP-166.  RPCs failed when passed subclasses of a declared
    parameter type.  This is fixed by changing ObjectWritable to store
    both the declared type and the instance type for Writables.  Note
    that this incompatibly changes the format of ObjectWritable and
    will render unreadable any ObjectWritables stored in files.
    Nutch only uses ObjectWritable in intermediate files, so this
    should not be a problem for Nutch.  (Stefan & cutting)

27. Fix HADOOP-168.  MapReduce RPC protocol methods should all declare
    IOException, so that timeouts are handled appropriately.
    (omalley via cutting)

28. Fix HADOOP-169.  Don't fail a reduce task if a call to the
    jobtracker to locate map outputs fails.  (omalley via cutting)

29. Fix HADOOP-170.  Permit FileSystem clients to examine and modify
    the replication count of individual files.  Also fix a few
    replication-related bugs. (Konstantin Shvachko via cutting)

30. Permit specification of a higher replication levels for job
    submission files (job.xml and job.jar).  This helps with large
    clusters, since these files are read by every node.  (cutting)

31. HADOOP-173.  Optimize allocation of tasks with local data.  (cutting)

32. HADOOP-167.  Reduce number of Configurations and JobConf's
    created.  (omalley via cutting)

33. NUTCH-256.  Change FileSystem#createNewFile() to create a .crc
    file.  The lack of a .crc file was causing warnings.  (cutting)

34. HADOOP-174.  Change JobClient to not abort job until it has failed
    to contact the job tracker for five attempts, not just one as
    before.  (omalley via cutting)

35. HADOOP-177.  Change MapReduce web interface to page through tasks.
    Previously, when jobs had more than a few thousand tasks they
    could crash web browsers.  (Mahadev Konar via cutting)

36. HADOOP-178.  In DFS, piggyback blockwork requests from datanodes
    on heartbeat responses from namenode.  This reduces the volume of
    RPC traffic.  Also move startup delay in blockwork from datanode
    to namenode.  This fixes a problem where restarting the namenode
    triggered a lot of uneeded replication. (Hairong Kuang via cutting)

37. HADOOP-183.  If the DFS namenode is restarted with different
    minimum and/or maximum replication counts, existing files'
    replication counts are now automatically adjusted to be within the
    newly configured bounds. (Hairong Kuang via cutting)

38. HADOOP-186.  Better error handling in TaskTracker's top-level
    loop.  Also improve calculation of time to send next heartbeat.
    (omalley via cutting)

39. HADOOP-187.  Add two MapReduce examples/benchmarks.  One creates
    files containing random data.  The second sorts the output of the
    first.  (omalley via cutting)

40. HADOOP-185.  Fix so that, when a task tracker times out making the
    RPC asking for a new task to run, the job tracker does not think
    that it is actually running the task returned.  (omalley via cutting)

41. HADOOP-190.  If a child process hangs after it has reported
    completion, its output should not be lost.  (Stack via cutting)

42. HADOOP-184. Re-structure some test code to better support testing
    on a cluster.  (Mahadev Konar via cutting)

43. HADOOP-191  Add streaming package, Hadoop's first contrib module.
    This permits folks to easily submit MapReduce jobs whose map and
    reduce functions are implemented by shell commands.  Use
    'bin/hadoop jar build/hadoop-streaming.jar' to get details.
    (Michel Tourn via cutting)

44. HADOOP-189.  Fix MapReduce in standalone configuration to
    correctly handle job jar files that contain a lib directory with
    nested jar files.  (cutting)

45. HADOOP-65.  Initial version of record I/O framework that enables
    the specification of record types and generates marshalling code
    in both Java and C++.  Generated Java code implements
    WritableComparable, but is not yet otherwise used by
    Hadoop. (Milind Bhandarkar via cutting)

46. HADOOP-193.  Add a MapReduce-based FileSystem benchmark.
    (Konstantin Shvachko via cutting)

47. HADOOP-194.  Add a MapReduce-based FileSystem checker.  This reads
    every block in every file in the filesystem.  (Konstantin Shvachko
    via cutting)

48. HADOOP-182.  Fix so that lost task trackers to not change the
    status of reduce tasks or completed jobs.  Also fixes the progress
    meter so that failed tasks are subtracted. (omalley via cutting)

49. HADOOP-96.  Logging improvements.  Log files are now separate from
    standard output and standard error files.  Logs are now rolled.
    Logging of all DFS state changes can be enabled, to facilitate
    debugging.  (Hairong Kuang via cutting)


Release 0.1.1 - 2006-04-08

 1. Added CHANGES.txt, logging all significant changes to Hadoop.  (cutting)

 2. Fix MapReduceBase.close() to throw IOException, as declared in the
    Closeable interface.  This permits subclasses which override this
    method to throw that exception. (cutting)

 3. Fix HADOOP-117.  Pathnames were mistakenly transposed in
    JobConf.getLocalFile() causing many mapred temporary files to not
    be removed.  (Raghavendra Prabhu via cutting)

 4. Fix HADOOP-116. Clean up job submission files when jobs complete.
    (cutting)

 5. Fix HADOOP-125. Fix handling of absolute paths on Windows (cutting)

Release 0.1.0 - 2006-04-01

 1. The first release of Hadoop.
<|MERGE_RESOLUTION|>--- conflicted
+++ resolved
@@ -1,7 +1,5 @@
 Hadoop Change Log
 
-<<<<<<< HEAD
-=======
 Release 1.0.3 - 2012.05.07
 
   NEW FEATURES
@@ -94,7 +92,6 @@
     MAPREDUCE-4012. Hadoop Job setup error leaves no useful info to users
     (when LinuxTaskController is used) (tgraves)
 
->>>>>>> c743cf57
 Release 1.0.2 - 2012.03.24
 
   NEW FEATURES
