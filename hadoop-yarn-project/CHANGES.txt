--- conflicted
+++ resolved
@@ -111,11 +111,7 @@
 
     YARN-219. NM should aggregate logs when application finishes. (bobby)
 
-<<<<<<< HEAD
-Release 0.23.4 - UNRELEASED
-=======
 Release 0.23.4
->>>>>>> 3375e5b6
 
   INCOMPATIBLE CHANGES
 
