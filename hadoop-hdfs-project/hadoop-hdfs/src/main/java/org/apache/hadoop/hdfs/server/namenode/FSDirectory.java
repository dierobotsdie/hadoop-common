/**
 * Licensed to the Apache Software Foundation (ASF) under one
 * or more contributor license agreements.  See the NOTICE file
 * distributed with this work for additional information
 * regarding copyright ownership.  The ASF licenses this file
 * to you under the Apache License, Version 2.0 (the
 * "License"); you may not use this file except in compliance
 * with the License.  You may obtain a copy of the License at
 *
 *     http://www.apache.org/licenses/LICENSE-2.0
 *
 * Unless required by applicable law or agreed to in writing, software
 * distributed under the License is distributed on an "AS IS" BASIS,
 * WITHOUT WARRANTIES OR CONDITIONS OF ANY KIND, either express or implied.
 * See the License for the specific language governing permissions and
 * limitations under the License.
 */
package org.apache.hadoop.hdfs.server.namenode;

import static org.apache.hadoop.util.Time.now;

import java.io.Closeable;
import java.io.FileNotFoundException;
import java.io.IOException;
import java.util.ArrayList;
import java.util.List;
import java.util.concurrent.TimeUnit;
import java.util.concurrent.locks.Condition;
import java.util.concurrent.locks.ReentrantReadWriteLock;

import org.apache.hadoop.conf.Configuration;
import org.apache.hadoop.fs.ContentSummary;
import org.apache.hadoop.fs.FileAlreadyExistsException;
import org.apache.hadoop.fs.Options;
import org.apache.hadoop.fs.Options.Rename;
import org.apache.hadoop.fs.ParentNotDirectoryException;
import org.apache.hadoop.fs.Path;
import org.apache.hadoop.fs.PathIsNotDirectoryException;
import org.apache.hadoop.fs.UnresolvedLinkException;
import org.apache.hadoop.fs.permission.FsAction;
import org.apache.hadoop.fs.permission.FsPermission;
import org.apache.hadoop.fs.permission.PermissionStatus;
import org.apache.hadoop.hdfs.DFSConfigKeys;
import org.apache.hadoop.hdfs.DistributedFileSystem;
import org.apache.hadoop.hdfs.protocol.Block;
import org.apache.hadoop.hdfs.protocol.ClientProtocol;
import org.apache.hadoop.hdfs.protocol.DirectoryListing;
import org.apache.hadoop.hdfs.protocol.FSLimitException;
import org.apache.hadoop.hdfs.protocol.FSLimitException.MaxDirectoryItemsExceededException;
import org.apache.hadoop.hdfs.protocol.FSLimitException.PathComponentTooLongException;
import org.apache.hadoop.hdfs.protocol.HdfsConstants;
import org.apache.hadoop.hdfs.protocol.HdfsFileStatus;
import org.apache.hadoop.hdfs.protocol.HdfsLocatedFileStatus;
import org.apache.hadoop.hdfs.protocol.LocatedBlocks;
import org.apache.hadoop.hdfs.protocol.QuotaExceededException;
import org.apache.hadoop.hdfs.server.blockmanagement.BlockInfo;
import org.apache.hadoop.hdfs.server.blockmanagement.BlockInfoUnderConstruction;
import org.apache.hadoop.hdfs.server.blockmanagement.BlockManager;
import org.apache.hadoop.hdfs.server.blockmanagement.DatanodeDescriptor;
import org.apache.hadoop.hdfs.server.common.HdfsServerConstants.BlockUCState;
import org.apache.hadoop.hdfs.server.namenode.INode.BlocksMapUpdateInfo;
import org.apache.hadoop.hdfs.server.namenode.INodeDirectory.INodesInPath;
import org.apache.hadoop.hdfs.server.namenode.snapshot.INodeDirectorySnapshottable;
import org.apache.hadoop.hdfs.server.namenode.snapshot.Snapshot;
import org.apache.hadoop.hdfs.server.namenode.snapshot.Snapshot.Root;
import org.apache.hadoop.hdfs.server.namenode.snapshot.SnapshotAccessControlException;
import org.apache.hadoop.hdfs.util.ByteArray;
import org.apache.hadoop.hdfs.util.ReadOnlyList;

import com.google.common.annotations.VisibleForTesting;
import com.google.common.base.Preconditions;

/*************************************************
 * FSDirectory stores the filesystem directory state.
 * It handles writing/loading values to disk, and logging
 * changes as we go.
 *
 * It keeps the filename->blockset mapping always-current
 * and logged to disk.
 * 
 *************************************************/
public class FSDirectory implements Closeable {
  private static INodeDirectoryWithQuota createRoot(FSNamesystem namesystem) {
    final INodeDirectoryWithQuota r = new INodeDirectoryWithQuota(
        namesystem.allocateNewInodeId(),
        INodeDirectory.ROOT_NAME,
        namesystem.createFsOwnerPermissions(new FsPermission((short) 0755)));
    final INodeDirectorySnapshottable s = new INodeDirectorySnapshottable(r);
    s.setSnapshotQuota(0);
    return s;
  }

  INodeDirectoryWithQuota rootDir;
  FSImage fsImage;  
  private final FSNamesystem namesystem;
  private volatile boolean ready = false;
  private final int maxComponentLength;
  private final int maxDirItems;
  private final int lsLimit;  // max list limit

  // lock to protect the directory and BlockMap
  private ReentrantReadWriteLock dirLock;
  private Condition cond;

  // utility methods to acquire and release read lock and write lock
  void readLock() {
    this.dirLock.readLock().lock();
  }

  void readUnlock() {
    this.dirLock.readLock().unlock();
  }

  void writeLock() {
    this.dirLock.writeLock().lock();
  }

  void writeUnlock() {
    this.dirLock.writeLock().unlock();
  }

  boolean hasWriteLock() {
    return this.dirLock.isWriteLockedByCurrentThread();
  }

  boolean hasReadLock() {
    return this.dirLock.getReadHoldCount() > 0;
  }

  /**
   * Caches frequently used file names used in {@link INode} to reuse 
   * byte[] objects and reduce heap usage.
   */
  private final NameCache<ByteArray> nameCache;

  FSDirectory(FSImage fsImage, FSNamesystem ns, Configuration conf) {
    this.dirLock = new ReentrantReadWriteLock(true); // fair
    this.cond = dirLock.writeLock().newCondition();
    rootDir = createRoot(ns);
    this.fsImage = fsImage;
    int configuredLimit = conf.getInt(
        DFSConfigKeys.DFS_LIST_LIMIT, DFSConfigKeys.DFS_LIST_LIMIT_DEFAULT);
    this.lsLimit = configuredLimit>0 ?
        configuredLimit : DFSConfigKeys.DFS_LIST_LIMIT_DEFAULT;
    
    // filesystem limits
    this.maxComponentLength = conf.getInt(
        DFSConfigKeys.DFS_NAMENODE_MAX_COMPONENT_LENGTH_KEY,
        DFSConfigKeys.DFS_NAMENODE_MAX_COMPONENT_LENGTH_DEFAULT);
    this.maxDirItems = conf.getInt(
        DFSConfigKeys.DFS_NAMENODE_MAX_DIRECTORY_ITEMS_KEY,
        DFSConfigKeys.DFS_NAMENODE_MAX_DIRECTORY_ITEMS_DEFAULT);

    int threshold = conf.getInt(
        DFSConfigKeys.DFS_NAMENODE_NAME_CACHE_THRESHOLD_KEY,
        DFSConfigKeys.DFS_NAMENODE_NAME_CACHE_THRESHOLD_DEFAULT);
    NameNode.LOG.info("Caching file names occuring more than " + threshold
        + " times");
    nameCache = new NameCache<ByteArray>(threshold);
    namesystem = ns;
  }
    
  private FSNamesystem getFSNamesystem() {
    return namesystem;
  }

  private BlockManager getBlockManager() {
    return getFSNamesystem().getBlockManager();
  }

  /**
   * Notify that loading of this FSDirectory is complete, and
   * it is ready for use 
   */
  void imageLoadComplete() {
    Preconditions.checkState(!ready, "FSDirectory already loaded");
    setReady();
  }

  void setReady() {
    if(ready) return;
    writeLock();
    try {
      setReady(true);
      this.nameCache.initialized();
      cond.signalAll();
    } finally {
      writeUnlock();
    }
  }
  
  //This is for testing purposes only
  @VisibleForTesting
  boolean isReady() {
    return ready;
  }

  // exposed for unit tests
  protected void setReady(boolean flag) {
    ready = flag;
  }

  private void incrDeletedFileCount(int count) {
    if (getFSNamesystem() != null)
      NameNode.getNameNodeMetrics().incrFilesDeleted(count);
  }
    
  /**
   * Shutdown the filestore
   */
  @Override
  public void close() throws IOException {
    fsImage.close();
  }

  /**
   * Block until the object is ready to be used.
   */
  void waitForReady() {
    if (!ready) {
      writeLock();
      try {
        while (!ready) {
          try {
            cond.await(5000, TimeUnit.MILLISECONDS);
          } catch (InterruptedException ie) {
          }
        }
      } finally {
        writeUnlock();
      }
    }
  }

  /**
   * Add the given filename to the fs.
   * @throws FileAlreadyExistsException
   * @throws QuotaExceededException
   * @throws UnresolvedLinkException
   * @throws SnapshotAccessControlException 
   */
  INodeFileUnderConstruction addFile(String path, 
                PermissionStatus permissions,
                short replication,
                long preferredBlockSize,
                String clientName,
                String clientMachine,
                DatanodeDescriptor clientNode,
                long generationStamp) 
    throws FileAlreadyExistsException, QuotaExceededException,
      UnresolvedLinkException, SnapshotAccessControlException {
    waitForReady();

    // Always do an implicit mkdirs for parent directory tree.
    long modTime = now();
    
    Path parent = new Path(path).getParent();
    if (parent == null) {
      // Trying to add "/" as a file - this path has no
      // parent -- avoids an NPE below.
      return null;
    }
    
    if (!mkdirs(parent.toString(), permissions, true, modTime)) {
      return null;
    }
    long id = namesystem.allocateNewInodeId();
    INodeFileUnderConstruction newNode = new INodeFileUnderConstruction(
                                 id,
                                 permissions,replication,
                                 preferredBlockSize, modTime, clientName, 
                                 clientMachine, clientNode);
    boolean added = false;
    writeLock();
    try {
      added = addINode(path, newNode);
    } finally {
      writeUnlock();
    }
    if (!added) {
      NameNode.stateChangeLog.info("DIR* addFile: failed to add " + path);
      return null;
    }

    if(NameNode.stateChangeLog.isDebugEnabled()) {
      NameNode.stateChangeLog.debug("DIR* addFile: " + path + " is added");
    }
    return newNode;
  }

  INode unprotectedAddFile( long id,
                            String path, 
                            PermissionStatus permissions,
                            short replication,
                            long modificationTime,
                            long atime,
                            long preferredBlockSize,
                            boolean underConstruction,
                            String clientName,
                            String clientMachine) {
    final INode newNode;
    assert hasWriteLock();
    if (underConstruction) {
      newNode = new INodeFileUnderConstruction(id, permissions, replication,
          preferredBlockSize, modificationTime, clientName, clientMachine, null);
    } else {
      newNode = new INodeFile(id, null, permissions, modificationTime, atime,
          BlockInfo.EMPTY_ARRAY, replication, preferredBlockSize);
    }

    try {
      if (addINode(path, newNode)) {
        return newNode;
      }
    } catch (IOException e) {
      if(NameNode.stateChangeLog.isDebugEnabled()) {
        NameNode.stateChangeLog.debug(
            "DIR* FSDirectory.unprotectedAddFile: exception when add " + path
                + " to the file system", e);
      }
    }
    return null;
  }

  /**
   * Add a block to the file. Returns a reference to the added block.
   */
  BlockInfo addBlock(String path, INodesInPath inodesInPath, Block block,
      DatanodeDescriptor targets[]) throws IOException {
    waitForReady();

    writeLock();
    try {
      final INodeFileUnderConstruction fileINode = 
          INodeFileUnderConstruction.valueOf(inodesInPath.getLastINode(), path);

      // check quota limits and updated space consumed
      updateCount(inodesInPath, 0, 0, fileINode.getBlockDiskspace(), true);

      // associate new last block for the file
      BlockInfoUnderConstruction blockInfo =
        new BlockInfoUnderConstruction(
            block,
            fileINode.getFileReplication(),
            BlockUCState.UNDER_CONSTRUCTION,
            targets);
      getBlockManager().addBlockCollection(blockInfo, fileINode);
      fileINode.addBlock(blockInfo);

      if(NameNode.stateChangeLog.isDebugEnabled()) {
        NameNode.stateChangeLog.debug("DIR* FSDirectory.addBlock: "
            + path + " with " + block
            + " block is added to the in-memory "
            + "file system");
      }
      return blockInfo;
    } finally {
      writeUnlock();
    }
  }

  /**
   * Persist the block list for the inode.
   */
  void persistBlocks(String path, INodeFileUnderConstruction file) {
    waitForReady();

    writeLock();
    try {
      fsImage.getEditLog().logUpdateBlocks(path, file);
      if(NameNode.stateChangeLog.isDebugEnabled()) {
        NameNode.stateChangeLog.debug("DIR* FSDirectory.persistBlocks: "
            +path+" with "+ file.getBlocks().length 
            +" blocks is persisted to the file system");
      }
    } finally {
      writeUnlock();
    }
  }
  
  /**
   * Close file.
   */
  void closeFile(String path, INodeFile file) {
    waitForReady();
    writeLock();
    try {
      // file is closed
      fsImage.getEditLog().logCloseFile(path, file);
      if (NameNode.stateChangeLog.isDebugEnabled()) {
        NameNode.stateChangeLog.debug("DIR* FSDirectory.closeFile: "
            +path+" with "+ file.getBlocks().length 
            +" blocks is persisted to the file system");
      }
    } finally {
      writeUnlock();
    }
  }

  /**
   * Remove a block from the file.
   */
  void removeBlock(String path, INodeFileUnderConstruction fileNode,
                      Block block) throws IOException {
    waitForReady();

    writeLock();
    try {
      unprotectedRemoveBlock(path, fileNode, block);
    } finally {
      writeUnlock();
    }
  }
  
  void unprotectedRemoveBlock(String path, INodeFileUnderConstruction fileNode, 
      Block block) throws IOException {
    // modify file-> block and blocksMap
    fileNode.removeLastBlock(block);
    getBlockManager().removeBlockFromMap(block);

    if(NameNode.stateChangeLog.isDebugEnabled()) {
      NameNode.stateChangeLog.debug("DIR* FSDirectory.removeBlock: "
          +path+" with "+block
          +" block is removed from the file system");
    }

    // update space consumed
    final INodesInPath iip = rootDir.getINodesInPath4Write(path, true);
    updateCount(iip, 0, 0, -fileNode.getBlockDiskspace(), true);
  }

  /**
   * @throws SnapshotAccessControlException 
   * @see #unprotectedRenameTo(String, String, long)
   * @deprecated Use {@link #renameTo(String, String, Rename...)} instead.
   */
  @Deprecated
  boolean renameTo(String src, String dst) 
      throws QuotaExceededException, UnresolvedLinkException, 
      FileAlreadyExistsException, SnapshotAccessControlException {
    if (NameNode.stateChangeLog.isDebugEnabled()) {
      NameNode.stateChangeLog.debug("DIR* FSDirectory.renameTo: "
          +src+" to "+dst);
    }
    waitForReady();
    long now = now();
    writeLock();
    try {
      if (!unprotectedRenameTo(src, dst, now))
        return false;
    } finally {
      writeUnlock();
    }
    fsImage.getEditLog().logRename(src, dst, now);
    return true;
  }

  /**
   * @see #unprotectedRenameTo(String, String, long, Options.Rename...)
   */
  void renameTo(String src, String dst, Options.Rename... options)
      throws FileAlreadyExistsException, FileNotFoundException,
      ParentNotDirectoryException, QuotaExceededException,
      UnresolvedLinkException, IOException {
    if (NameNode.stateChangeLog.isDebugEnabled()) {
      NameNode.stateChangeLog.debug("DIR* FSDirectory.renameTo: " + src
          + " to " + dst);
    }
    waitForReady();
    long now = now();
    writeLock();
    try {
      if (unprotectedRenameTo(src, dst, now, options)) {
        incrDeletedFileCount(1);
      }
    } finally {
      writeUnlock();
    }
    fsImage.getEditLog().logRename(src, dst, now, options);
  }

  /**
   * Change a path name
   * 
   * @param src source path
   * @param dst destination path
   * @return true if rename succeeds; false otherwise
   * @throws QuotaExceededException if the operation violates any quota limit
   * @throws FileAlreadyExistsException if the src is a symlink that points to dst
   * @throws SnapshotAccessControlException if path is in RO snapshot
   * @deprecated See {@link #renameTo(String, String)}
   */
  @Deprecated
  boolean unprotectedRenameTo(String src, String dst, long timestamp)
    throws QuotaExceededException, UnresolvedLinkException, 
    FileAlreadyExistsException, SnapshotAccessControlException {
    assert hasWriteLock();
    INodesInPath srcInodesInPath = rootDir.getINodesInPath4Write(src, false);
    INode[] srcInodes = srcInodesInPath.getINodes();
    INode srcInode = srcInodes[srcInodes.length-1];
    
    // check the validation of the source
    if (srcInode == null) {
      NameNode.stateChangeLog.warn("DIR* FSDirectory.unprotectedRenameTo: "
          + "failed to rename " + src + " to " + dst
          + " because source does not exist");
      return false;
    } 
    if (srcInodes.length == 1) {
      NameNode.stateChangeLog.warn("DIR* FSDirectory.unprotectedRenameTo: "
          +"failed to rename "+src+" to "+dst+ " because source is the root");
      return false;
    }
    if (isDir(dst)) {
      dst += Path.SEPARATOR + new Path(src).getName();
    }
    
    // check the validity of the destination
    if (dst.equals(src)) {
      return true;
    }
    if (srcInode.isSymlink() && 
        dst.equals(((INodeSymlink)srcInode).getSymlinkString())) {
      throw new FileAlreadyExistsException(
          "Cannot rename symlink "+src+" to its target "+dst);
    }
    
    // dst cannot be directory or a file under src
    if (dst.startsWith(src) && 
        dst.charAt(src.length()) == Path.SEPARATOR_CHAR) {
      NameNode.stateChangeLog.warn("DIR* FSDirectory.unprotectedRenameTo: "
          + "failed to rename " + src + " to " + dst
          + " because destination starts with src");
      return false;
    }
    
    byte[][] dstComponents = INode.getPathComponents(dst);
    INodesInPath dstInodesInPath = rootDir.getExistingPathINodes(dstComponents,
        dstComponents.length, false);
    if (dstInodesInPath.isSnapshot()) {
      throw new SnapshotAccessControlException(
          "Modification on RO snapshot is disallowed");
    }
    INode[] dstInodes = dstInodesInPath.getINodes();
    if (dstInodes[dstInodes.length-1] != null) {
      NameNode.stateChangeLog.warn("DIR* FSDirectory.unprotectedRenameTo: "
                                   +"failed to rename "+src+" to "+dst+ 
                                   " because destination exists");
      return false;
    }
    if (dstInodes[dstInodes.length-2] == null) {
      NameNode.stateChangeLog.warn("DIR* FSDirectory.unprotectedRenameTo: "
          +"failed to rename "+src+" to "+dst+ 
          " because destination's parent does not exist");
      return false;
    }
    
    // Ensure dst has quota to accommodate rename
    verifyQuotaForRename(srcInodes, dstInodes);
    
    boolean added = false;
    INode srcChild = null;
    byte[] srcChildName = null;
    try {
      // remove src
      srcChild = removeLastINode(srcInodesInPath);
      if (srcChild == null) {
        NameNode.stateChangeLog.warn("DIR* FSDirectory.unprotectedRenameTo: "
            + "failed to rename " + src + " to " + dst
            + " because the source can not be removed");
        return false;
      }
      srcChildName = srcChild.getLocalNameBytes();
      srcChild.setLocalName(dstComponents[dstInodes.length-1]);
      
      // add src to the destination
      added = addLastINodeNoQuotaCheck(dstInodesInPath, srcChild);
      if (added) {
        srcChild = null;
        if (NameNode.stateChangeLog.isDebugEnabled()) {
          NameNode.stateChangeLog.debug("DIR* FSDirectory.unprotectedRenameTo: " 
              + src + " is renamed to " + dst);
        }
        // update modification time of dst and the parent of src
        srcInodes[srcInodes.length-2].updateModificationTime(timestamp,
            srcInodesInPath.getLatestSnapshot());
        dstInodes[dstInodes.length-2].updateModificationTime(timestamp,
            dstInodesInPath.getLatestSnapshot());
        // update moved leases with new filename
        getFSNamesystem().unprotectedChangeLease(src, dst);        
        return true;
      }
    } finally {
      if (!added && srcChild != null) {
        // put it back
        srcChild.setLocalName(srcChildName);
        addLastINodeNoQuotaCheck(srcInodesInPath, srcChild);
      }
    }
    NameNode.stateChangeLog.warn("DIR* FSDirectory.unprotectedRenameTo: "
        +"failed to rename "+src+" to "+dst);
    return false;
  }

  /**
   * Rename src to dst.
   * See {@link DistributedFileSystem#rename(Path, Path, Options.Rename...)}
   * for details related to rename semantics and exceptions.
   * 
   * @param src source path
   * @param dst destination path
   * @param timestamp modification time
   * @param options Rename options
   */
  boolean unprotectedRenameTo(String src, String dst, long timestamp,
      Options.Rename... options) throws FileAlreadyExistsException,
      FileNotFoundException, ParentNotDirectoryException,
      QuotaExceededException, UnresolvedLinkException, IOException {
    assert hasWriteLock();
    boolean overwrite = false;
    if (null != options) {
      for (Rename option : options) {
        if (option == Rename.OVERWRITE) {
          overwrite = true;
        }
      }
    }
    String error = null;
    final INodesInPath srcInodesInPath = rootDir.getINodesInPath4Write(src,
        false);
    final INode[] srcInodes = srcInodesInPath.getINodes();
    final INode srcInode = srcInodes[srcInodes.length - 1];
    // validate source
    if (srcInode == null) {
      error = "rename source " + src + " is not found.";
      NameNode.stateChangeLog.warn("DIR* FSDirectory.unprotectedRenameTo: "
          + error);
      throw new FileNotFoundException(error);
    }
    if (srcInodes.length == 1) {
      error = "rename source cannot be the root";
      NameNode.stateChangeLog.warn("DIR* FSDirectory.unprotectedRenameTo: "
          + error);
      throw new IOException(error);
    }

    // validate the destination
    if (dst.equals(src)) {
      throw new FileAlreadyExistsException(
          "The source "+src+" and destination "+dst+" are the same");
    }
    if (srcInode.isSymlink() && 
        dst.equals(((INodeSymlink)srcInode).getSymlinkString())) {
      throw new FileAlreadyExistsException(
          "Cannot rename symlink "+src+" to its target "+dst);
    }
    // dst cannot be a directory or a file under src
    if (dst.startsWith(src) && 
        dst.charAt(src.length()) == Path.SEPARATOR_CHAR) {
      error = "Rename destination " + dst
          + " is a directory or file under source " + src;
      NameNode.stateChangeLog.warn("DIR* FSDirectory.unprotectedRenameTo: "
          + error);
      throw new IOException(error);
    }
    final INodesInPath dstInodesInPath = rootDir.getINodesInPath4Write(
        dst, false);
    final INode[] dstInodes = dstInodesInPath.getINodes();
    INode dstInode = dstInodes[dstInodes.length - 1];
    if (dstInodes.length == 1) {
      error = "rename destination cannot be the root";
      NameNode.stateChangeLog.warn("DIR* FSDirectory.unprotectedRenameTo: "
          + error);
      throw new IOException(error);
    }
    List<INodeDirectorySnapshottable> snapshottableDirs = 
        new ArrayList<INodeDirectorySnapshottable>();
    if (dstInode != null) { // Destination exists
      // It's OK to rename a file to a symlink and vice versa
      if (dstInode.isDirectory() != srcInode.isDirectory()) {
        error = "Source " + src + " and destination " + dst
            + " must both be directories";
        NameNode.stateChangeLog.warn("DIR* FSDirectory.unprotectedRenameTo: "
            + error);
        throw new IOException(error);
      }
      if (!overwrite) { // If destination exists, overwrite flag must be true
        error = "rename destination " + dst + " already exists";
        NameNode.stateChangeLog.warn("DIR* FSDirectory.unprotectedRenameTo: "
            + error);
        throw new FileAlreadyExistsException(error);
      }
      if (dstInode.isDirectory()) {
        final ReadOnlyList<INode> children = ((INodeDirectory) dstInode
            ).getChildrenList(dstInodesInPath.getPathSnapshot());
        if (!children.isEmpty()) {
          error = "rename destination directory is not empty: " + dst;
          NameNode.stateChangeLog.warn(
              "DIR* FSDirectory.unprotectedRenameTo: " + error);
          throw new IOException(error);
        }
      }
      INode snapshotNode = hasSnapshot(dstInode, snapshottableDirs);
      if (snapshotNode != null) {
        error = "The direcotry " + dstInode.getFullPathName()
            + " cannot be deleted for renaming since "
            + snapshotNode.getFullPathName()
            + " is snapshottable and already has snapshots";
        NameNode.stateChangeLog.warn("DIR* FSDirectory.unprotectedRenameTo: "
            + error);
        throw new IOException(error);
      }
    }
    if (dstInodes[dstInodes.length - 2] == null) {
      error = "rename destination parent " + dst + " not found.";
      NameNode.stateChangeLog.warn("DIR* FSDirectory.unprotectedRenameTo: "
          + error);
      throw new FileNotFoundException(error);
    }
    if (!dstInodes[dstInodes.length - 2].isDirectory()) {
      error = "rename destination parent " + dst + " is a file.";
      NameNode.stateChangeLog.warn("DIR* FSDirectory.unprotectedRenameTo: "
          + error);
      throw new ParentNotDirectoryException(error);
    }

    // Ensure dst has quota to accommodate rename
    verifyQuotaForRename(srcInodes, dstInodes);
    INode removedSrc = removeLastINode(srcInodesInPath);
    if (removedSrc == null) {
      error = "Failed to rename " + src + " to " + dst
          + " because the source can not be removed";
      NameNode.stateChangeLog.warn("DIR* FSDirectory.unprotectedRenameTo: "
          + error);
      throw new IOException(error);
    }
    final byte[] srcChildName = removedSrc.getLocalNameBytes();
    byte[] dstChildName = null;
    INode removedDst = null;
    try {
      if (dstInode != null) { // dst exists remove it
        removedDst = removeLastINode(dstInodesInPath);
        dstChildName = removedDst.getLocalNameBytes();
      }

      removedSrc.setLocalName(dstInodesInPath.getLastLocalName());
      // add src as dst to complete rename
      if (addLastINodeNoQuotaCheck(dstInodesInPath, removedSrc)) {
        removedSrc = null;
        if (NameNode.stateChangeLog.isDebugEnabled()) {
          NameNode.stateChangeLog.debug(
              "DIR* FSDirectory.unprotectedRenameTo: " + src
              + " is renamed to " + dst);
        }
        srcInodes[srcInodes.length - 2].updateModificationTime(timestamp,
            srcInodesInPath.getLatestSnapshot());
        dstInodes[dstInodes.length - 2].updateModificationTime(timestamp,
            dstInodesInPath.getLatestSnapshot());
        // update moved lease with new filename
        getFSNamesystem().unprotectedChangeLease(src, dst);

        // Collect the blocks and remove the lease for previous dst
        int filesDeleted = 0;
        if (removedDst != null) {
          INode rmdst = removedDst;
          removedDst = null;
          BlocksMapUpdateInfo collectedBlocks = new BlocksMapUpdateInfo();
          filesDeleted = rmdst.cleanSubtree(null,
              dstInodesInPath.getLatestSnapshot(), collectedBlocks);
          getFSNamesystem().removePathAndBlocks(src, collectedBlocks);
        }

        if (snapshottableDirs.size() > 0) {
          // There are snapshottable directories (without snapshots) to be
          // deleted. Need to update the SnapshotManager.
          namesystem.removeSnapshottableDirs(snapshottableDirs);
        }
        return filesDeleted >0;
      }
    } finally {
      if (removedSrc != null) {
        // Rename failed - restore src
        removedSrc.setLocalName(srcChildName);
        addLastINodeNoQuotaCheck(srcInodesInPath, removedSrc);
      }
      if (removedDst != null) {
        // Rename failed - restore dst
        removedDst.setLocalName(dstChildName);
        addLastINodeNoQuotaCheck(dstInodesInPath, removedDst);
      }
    }
    NameNode.stateChangeLog.warn("DIR* FSDirectory.unprotectedRenameTo: "
        + "failed to rename " + src + " to " + dst);
    throw new IOException("rename from " + src + " to " + dst + " failed.");
  }

  /**
   * Set file replication
   * 
   * @param src file name
   * @param replication new replication
   * @param oldReplication old replication - output parameter
   * @return array of file blocks
   * @throws QuotaExceededException
   * @throws SnapshotAccessControlException 
   */
  Block[] setReplication(String src, short replication, short[] oldReplication)
      throws QuotaExceededException, UnresolvedLinkException,
      SnapshotAccessControlException {
    waitForReady();
    Block[] fileBlocks = null;
    writeLock();
    try {
      fileBlocks = unprotectedSetReplication(src, replication, oldReplication);
      if (fileBlocks != null)  // log replication change
        fsImage.getEditLog().logSetReplication(src, replication);
      return fileBlocks;
    } finally {
      writeUnlock();
    }
  }

  Block[] unprotectedSetReplication(String src, short replication,
      short[] oldReplication) throws QuotaExceededException,
      UnresolvedLinkException, SnapshotAccessControlException {
    assert hasWriteLock();

    final INodesInPath inodesInPath = rootDir.getINodesInPath4Write(src, true);
    final INode[] inodes = inodesInPath.getINodes();
    INode inode = inodes[inodes.length - 1];
    if (inode == null || !inode.isFile()) {
      return null;
    }
    INodeFile fileNode = (INodeFile)inode;
    final short oldRepl = fileNode.getFileReplication();

    // check disk quota
    long dsDelta = (replication - oldRepl) * (fileNode.diskspaceConsumed()/oldRepl);
    updateCount(inodesInPath, 0, dsDelta, true);

    fileNode.setFileReplication(replication, inodesInPath.getLatestSnapshot());

    if (oldReplication != null) {
      oldReplication[0] = oldRepl;
    }
    return fileNode.getBlocks();
  }

  /**
   * @param path the file path
   * @return the block size of the file. 
   */
  long getPreferredBlockSize(String path) throws UnresolvedLinkException,
      FileNotFoundException, IOException {
    readLock();
    try {
      return INodeFile.valueOf(rootDir.getNode(path, false), path
          ).getPreferredBlockSize();
    } finally {
      readUnlock();
    }
  }

  boolean exists(String src) throws UnresolvedLinkException {
    src = normalizePath(src);
    readLock();
    try {
      INode inode = rootDir.getNode(src, false);
      if (inode == null) {
         return false;
      }
      return !inode.isFile() || ((INodeFile)inode).getBlocks() != null;
    } finally {
      readUnlock();
    }
  }
  
  void setPermission(String src, FsPermission permission)
      throws FileNotFoundException, UnresolvedLinkException,
      SnapshotAccessControlException {
    writeLock();
    try {
      unprotectedSetPermission(src, permission);
    } finally {
      writeUnlock();
    }
    fsImage.getEditLog().logSetPermissions(src, permission);
  }
  
  void unprotectedSetPermission(String src, FsPermission permissions)
      throws FileNotFoundException, UnresolvedLinkException,
      SnapshotAccessControlException {
    assert hasWriteLock();
    final INodesInPath inodesInPath = rootDir.getINodesInPath4Write(src, true);
    final INode inode = inodesInPath.getLastINode();
    if (inode == null) {
      throw new FileNotFoundException("File does not exist: " + src);
    }
    inode.setPermission(permissions, inodesInPath.getLatestSnapshot());
  }

  void setOwner(String src, String username, String groupname)
      throws FileNotFoundException, UnresolvedLinkException,
      SnapshotAccessControlException {
    writeLock();
    try {
      unprotectedSetOwner(src, username, groupname);
    } finally {
      writeUnlock();
    }
    fsImage.getEditLog().logSetOwner(src, username, groupname);
  }

  void unprotectedSetOwner(String src, String username, String groupname)
      throws FileNotFoundException, UnresolvedLinkException,
      SnapshotAccessControlException {
    assert hasWriteLock();
    final INodesInPath inodesInPath = rootDir.getINodesInPath4Write(src, true);
    INode inode = inodesInPath.getLastINode();
    if (inode == null) {
      throw new FileNotFoundException("File does not exist: " + src);
    }
    if (username != null) {
      inode = inode.setUser(username, inodesInPath.getLatestSnapshot());
    }
    if (groupname != null) {
      inode.setGroup(groupname, inodesInPath.getLatestSnapshot());
    }
  }

  /**
   * Concat all the blocks from srcs to trg and delete the srcs files
   */
  public void concat(String target, String [] srcs) 
      throws UnresolvedLinkException, SnapshotAccessControlException {
    writeLock();
    try {
      // actual move
      waitForReady();
      long timestamp = now();
      unprotectedConcat(target, srcs, timestamp);
      // do the commit
      fsImage.getEditLog().logConcat(target, srcs, timestamp);
    } finally {
      writeUnlock();
    }
  }
  

  
  /**
   * Concat all the blocks from srcs to trg and delete the srcs files
   * @param target target file to move the blocks to
   * @param srcs list of file to move the blocks from
   * Must be public because also called from EditLogs
   * NOTE: - it does not update quota (not needed for concat)
   */
  public void unprotectedConcat(String target, String [] srcs, long timestamp) 
      throws UnresolvedLinkException, SnapshotAccessControlException {
    assert hasWriteLock();
    if (NameNode.stateChangeLog.isDebugEnabled()) {
      NameNode.stateChangeLog.debug("DIR* FSNamesystem.concat to "+target);
    }
    // do the move
    
    final INodesInPath trgINodesInPath = rootDir.getINodesInPath4Write(target, true);
    final INode[] trgINodes = trgINodesInPath.getINodes();
    INodeFile trgInode = (INodeFile) trgINodes[trgINodes.length-1];
    INodeDirectory trgParent = (INodeDirectory)trgINodes[trgINodes.length-2];
    final Snapshot trgLatestSnapshot = trgINodesInPath.getLatestSnapshot();
    
    INodeFile [] allSrcInodes = new INodeFile[srcs.length];
    int i = 0;
    int totalBlocks = 0;
    for(String src : srcs) {
      INodeFile srcInode = (INodeFile)getINode(src);
      allSrcInodes[i++] = srcInode;
      totalBlocks += srcInode.numBlocks();  
    }
    trgInode.appendBlocks(allSrcInodes, totalBlocks); // copy the blocks
    
    // since we are in the same dir - we can use same parent to remove files
    int count = 0;
    for(INodeFile nodeToRemove: allSrcInodes) {
      if(nodeToRemove == null) continue;
      
      nodeToRemove.setBlocks(null);
      trgParent.removeChild(nodeToRemove, trgLatestSnapshot);
      count++;
    }
    
    trgInode.setModificationTime(timestamp, trgLatestSnapshot);
    trgParent.updateModificationTime(timestamp, trgLatestSnapshot);
    // update quota on the parent directory ('count' files removed, 0 space)
    unprotectedUpdateCount(trgINodesInPath, trgINodes.length-1, -count, 0);
  }

  /**
   * Delete the target directory and collect the blocks under it
   * 
   * @param src Path of a directory to delete
   * @param collectedBlocks Blocks under the deleted directory
   * @return true on successful deletion; else false
   */
  boolean delete(String src, BlocksMapUpdateInfo collectedBlocks) 
    throws IOException {
    if (NameNode.stateChangeLog.isDebugEnabled()) {
      NameNode.stateChangeLog.debug("DIR* FSDirectory.delete: " + src);
    }
    waitForReady();
    long now = now();
    final int filesRemoved;
    writeLock();
    try {
      final INodesInPath inodesInPath = rootDir.getINodesInPath4Write(
          normalizePath(src), false);
      if (!deleteAllowed(inodesInPath, src) ) {
        filesRemoved = 0;
      } else {
        // Before removing the node, first check if the targetNode is for a
        // snapshottable dir with snapshots, or its descendants have
        // snapshottable dir with snapshots
        final INode targetNode = inodesInPath.getLastINode();
        List<INodeDirectorySnapshottable> snapshottableDirs = 
            new ArrayList<INodeDirectorySnapshottable>();
        INode snapshotNode = hasSnapshot(targetNode, snapshottableDirs);
        if (snapshotNode != null) {
          throw new IOException("The direcotry " + targetNode.getFullPathName()
              + " cannot be deleted since " + snapshotNode.getFullPathName()
              + " is snapshottable and already has snapshots");
        }
        filesRemoved = unprotectedDelete(inodesInPath, collectedBlocks, now);
        if (snapshottableDirs.size() > 0) {
          // There are some snapshottable directories without snapshots to be
          // deleted. Need to update the SnapshotManager.
          namesystem.removeSnapshottableDirs(snapshottableDirs);
        }
      }
    } finally {
      writeUnlock();
    }
    fsImage.getEditLog().logDelete(src, now);
    if (filesRemoved <= 0) {
      return false;
    }
    incrDeletedFileCount(filesRemoved);
    // Blocks will be deleted later by the caller of this method
    getFSNamesystem().removePathAndBlocks(src, null);
    return true;
  }
  
  private static boolean deleteAllowed(final INodesInPath iip,
      final String src) {
    final INode[] inodes = iip.getINodes(); 
    if (inodes == null || inodes.length == 0
        || inodes[inodes.length - 1] == null) {
      if(NameNode.stateChangeLog.isDebugEnabled()) {
        NameNode.stateChangeLog.debug("DIR* FSDirectory.unprotectedDelete: "
            + "failed to remove " + src + " because it does not exist");
      }
      return false;
    } else if (inodes.length == 1) { // src is the root
      NameNode.stateChangeLog.warn("DIR* FSDirectory.unprotectedDelete: "
          + "failed to remove " + src
          + " because the root is not allowed to be deleted");
      return false;
    }
    return true;
  }
  
  /**
   * @return true if the path is a non-empty directory; otherwise, return false.
   */
  boolean isNonEmptyDirectory(String path) throws UnresolvedLinkException {
    readLock();
    try {
      final INodesInPath inodesInPath = rootDir.getLastINodeInPath(path, false);
      final INode inode = inodesInPath.getINode(0);
      if (inode == null || !inode.isDirectory()) {
        //not found or not a directory
        return false;
      }
      final Snapshot s = inodesInPath.getPathSnapshot();
      return !((INodeDirectory)inode).getChildrenList(s).isEmpty();
    } finally {
      readUnlock();
    }
  }

  /**
   * Delete a path from the name space
   * Update the count at each ancestor directory with quota
   * <br>
   * Note: This is to be used by {@link FSEditLog} only.
   * <br>
   * @param src a string representation of a path to an inode
   * @param mtime the time the inode is removed
   * @throws SnapshotAccessControlException if path is in RO snapshot
   */ 
  void unprotectedDelete(String src, long mtime) 
    throws UnresolvedLinkException, SnapshotAccessControlException {
    assert hasWriteLock();
    BlocksMapUpdateInfo collectedBlocks = new BlocksMapUpdateInfo();

    final INodesInPath inodesInPath = rootDir.getINodesInPath4Write(
        normalizePath(src), false);
    final int filesRemoved = deleteAllowed(inodesInPath, src)?
        unprotectedDelete(inodesInPath, collectedBlocks, mtime): 0;
    if (filesRemoved > 0) {
      getFSNamesystem().removePathAndBlocks(src, collectedBlocks);
    }
  }
  
  /**
   * Delete a path from the name space
   * Update the count at each ancestor directory with quota
   * @param inodes the INode array resolved from the path
   * @param collectedBlocks blocks collected from the deleted path
   * @param mtime the time the inode is removed
   * @return the number of inodes deleted; 0 if no inodes are deleted.
   */ 
  int unprotectedDelete(INodesInPath inodesInPath,
      BlocksMapUpdateInfo collectedBlocks, long mtime) {
    assert hasWriteLock();

    // check if target node exists
    INode targetNode = inodesInPath.getLastINode();
    if (targetNode == null) {
      return 0;
    }

    // record modification
    final Snapshot latestSnapshot = inodesInPath.getLatestSnapshot();
    targetNode = targetNode.recordModification(latestSnapshot);
    inodesInPath.setLastINode(targetNode);

    // Remove the node from the namespace
    removeLastINode(inodesInPath);

    // set the parent's modification time
    targetNode.getParent().updateModificationTime(mtime, latestSnapshot);

    // collect block
    final int inodesRemoved = targetNode.cleanSubtree(null, latestSnapshot,
        collectedBlocks);
    if (NameNode.stateChangeLog.isDebugEnabled()) {
      NameNode.stateChangeLog.debug("DIR* FSDirectory.unprotectedDelete: "
          + targetNode.getFullPathName() + " is removed");
    }
    return inodesRemoved;
  }
  
  /**
   * Check if the given INode (or one of its descendants) is snapshottable and
   * already has snapshots.
   * 
   * @param target
   *          The given INode
   * @param snapshottableDirs
   *          The list of directories that are snapshottable but do not have
   *          snapshots yet
   * @return The INode which is snapshottable and already has snapshots.
   */
  private static INode hasSnapshot(INode target,
      List<INodeDirectorySnapshottable> snapshottableDirs) {
    if (target instanceof INodeDirectory) {
      INodeDirectory targetDir = (INodeDirectory) target;
      if (targetDir.isSnapshottable()) {
        INodeDirectorySnapshottable ssTargetDir = 
            (INodeDirectorySnapshottable) targetDir;
        if (ssTargetDir.getNumSnapshots() > 0) {
          return target;
        } else {
          snapshottableDirs.add(ssTargetDir);
        }
      } 
      for (INode child : targetDir.getChildrenList(null)) {
        INode snapshotDir = hasSnapshot(child, snapshottableDirs);
        if (snapshotDir != null) {
          return snapshotDir;
        }
      }
    }
    return null;
  }

  /**
   * Replaces the specified INodeFile with the specified one.
   */
  void replaceINodeFile(String path, INodeFile oldnode,
      INodeFile newnode) throws IOException {
    writeLock();
    try {
      unprotectedReplaceINodeFile(path, oldnode, newnode);
    } finally {
      writeUnlock();
    }
  }

  /** Replace an INodeFile and record modification for the latest snapshot. */
  void unprotectedReplaceINodeFile(final String path, final INodeFile oldnode,
      final INodeFile newnode) {
    Preconditions.checkState(hasWriteLock());

    oldnode.getParent().replaceChild(oldnode, newnode);

    /* Currently oldnode and newnode are assumed to contain the same
     * blocks. Otherwise, blocks need to be removed from the blocksMap.
     */
    int index = 0;
    for (BlockInfo b : newnode.getBlocks()) {
      BlockInfo info = getBlockManager().addBlockCollection(b, newnode);
      newnode.setBlock(index, info); // inode refers to the block in BlocksMap
      index++;
    }
  }

  /**
   * Get a partial listing of the indicated directory
   *
   * @param src the directory name
   * @param startAfter the name to start listing after
   * @param needLocation if block locations are returned
   * @return a partial listing starting after startAfter
   */
  DirectoryListing getListing(String src, byte[] startAfter,
      boolean needLocation) throws UnresolvedLinkException, IOException {
    String srcs = normalizePath(src);

    readLock();
    try {
      if (srcs.endsWith(Path.SEPARATOR + HdfsConstants.DOT_SNAPSHOT_DIR)) {
        return getSnapshotsListing(srcs, startAfter);
      }
      final INodesInPath inodesInPath = rootDir.getLastINodeInPath(srcs, true);
      final Snapshot snapshot = inodesInPath.getPathSnapshot();
      final INode targetNode = inodesInPath.getINode(0);
      if (targetNode == null)
        return null;
      
      if (!targetNode.isDirectory()) {
        return new DirectoryListing(
            new HdfsFileStatus[]{createFileStatus(HdfsFileStatus.EMPTY_NAME,
                targetNode, needLocation, snapshot)}, 0);
      }

      INodeDirectory dirInode = (INodeDirectory)targetNode;
      final ReadOnlyList<INode> contents = dirInode.getChildrenList(snapshot);
      int startChild = INodeDirectory.nextChild(contents, startAfter);
      int totalNumChildren = contents.size();
      int numOfListing = Math.min(totalNumChildren-startChild, this.lsLimit);
      HdfsFileStatus listing[] = new HdfsFileStatus[numOfListing];
      for (int i=0; i<numOfListing; i++) {
        INode cur = contents.get(startChild+i);
        listing[i] = createFileStatus(cur.getLocalNameBytes(), cur,
            needLocation, snapshot);
      }
      return new DirectoryListing(
          listing, totalNumChildren-startChild-numOfListing);
    } finally {
      readUnlock();
    }
  }
  
  /**
   * Get a listing of all the snapshots of a snapshottable directory
   */
  private DirectoryListing getSnapshotsListing(String src, byte[] startAfter)
      throws UnresolvedLinkException, IOException {
    assert hasReadLock();
    final String dotSnapshot = Path.SEPARATOR + HdfsConstants.DOT_SNAPSHOT_DIR;
    Preconditions.checkArgument(src.endsWith(dotSnapshot), 
        src + " does not end with " + dotSnapshot);
    
    final String dirPath = normalizePath(src.substring(0,
        src.length() - HdfsConstants.DOT_SNAPSHOT_DIR.length()));
    
    final INode node = this.getINode(dirPath);
    final INodeDirectorySnapshottable dirNode = INodeDirectorySnapshottable
        .valueOf(node, dirPath);
    final ReadOnlyList<Snapshot> snapshots = dirNode.getSnapshotList();
    int skipSize = ReadOnlyList.Util.binarySearch(snapshots, startAfter);
    skipSize = skipSize < 0 ? -skipSize - 1 : skipSize + 1;
    int numOfListing = Math.min(snapshots.size() - skipSize, this.lsLimit);
    final HdfsFileStatus listing[] = new HdfsFileStatus[numOfListing];
    for (int i = 0; i < numOfListing; i++) {
      Root sRoot = snapshots.get(i + skipSize).getRoot();
      listing[i] = createFileStatus(sRoot.getLocalNameBytes(), sRoot, null);
    }
    return new DirectoryListing(
        listing, snapshots.size() - skipSize - numOfListing);
  }

  /** Get the file info for a specific file.
   * @param src The string representation of the path to the file
   * @param resolveLink whether to throw UnresolvedLinkException 
   * @return object containing information regarding the file
   *         or null if file not found
   */
  HdfsFileStatus getFileInfo(String src, boolean resolveLink) 
      throws UnresolvedLinkException {
    String srcs = normalizePath(src);
    readLock();
    try {
      if (srcs.endsWith(Path.SEPARATOR + HdfsConstants.DOT_SNAPSHOT_DIR)) {
        return getFileInfo4DotSnapshot(srcs);
      }
      final INodesInPath inodesInPath = rootDir.getLastINodeInPath(srcs, resolveLink);
      final INode i = inodesInPath.getINode(0);
      return i == null? null: createFileStatus(HdfsFileStatus.EMPTY_NAME, i,
          inodesInPath.getPathSnapshot());
    } finally {
      readUnlock();
    }
  }
  
  private HdfsFileStatus getFileInfo4DotSnapshot(String src)
      throws UnresolvedLinkException {
    final String dotSnapshot = Path.SEPARATOR + HdfsConstants.DOT_SNAPSHOT_DIR;
    Preconditions.checkArgument(src.endsWith(dotSnapshot), 
        src + " does not end with " + dotSnapshot);
    
    final String dirPath = normalizePath(src.substring(0,
        src.length() - HdfsConstants.DOT_SNAPSHOT_DIR.length()));
    
    final INode node = this.getINode(dirPath);
    if (node instanceof INodeDirectorySnapshottable) {
      return new HdfsFileStatus(0, true, 0, 0, 0, 0, null, null, null, null,
          HdfsFileStatus.EMPTY_NAME, -1L);
    }
    return null;
  }

  /**
   * Get the blocks associated with the file.
   */
  Block[] getFileBlocks(String src) throws UnresolvedLinkException {
    waitForReady();
    readLock();
    try {
      final INode i = rootDir.getNode(src, false);
      return i != null && i.isFile()? ((INodeFile)i).getBlocks(): null;
    } finally {
      readUnlock();
    }
  }

  /**
   * Get {@link INode} associated with the file / directory.
   */
  public INode getINode(String src) throws UnresolvedLinkException {
    return getLastINodeInPath(src).getINode(0);
  }

  /**
   * Get {@link INode} associated with the file / directory.
   */
  public INodesInPath getLastINodeInPath(String src)
       throws UnresolvedLinkException {
    readLock();
    try {
      return rootDir.getLastINodeInPath(src, true);
    } finally {
      readUnlock();
    }
  }
  
  /**
   * Get {@link INode} associated with the file / directory.
   */
  public INodesInPath getINodesInPath4Write(String src
      ) throws UnresolvedLinkException, SnapshotAccessControlException {
    readLock();
    try {
      return rootDir.getINodesInPath4Write(src, true);
    } finally {
      readUnlock();
    }
  }

  /**
   * Get {@link INode} associated with the file / directory.
   * @throws SnapshotAccessControlException if path is in RO snapshot
   */
  public INode getINode4Write(String src) throws UnresolvedLinkException,
      SnapshotAccessControlException {
    readLock();
    try {
      return rootDir.getINode4Write(src, true);
    } finally {
      readUnlock();
    }
  }

  /** 
   * Check whether the filepath could be created
   * @throws SnapshotAccessControlException if path is in RO snapshot
   */
  boolean isValidToCreate(String src) throws UnresolvedLinkException,
      SnapshotAccessControlException {
    String srcs = normalizePath(src);
    readLock();
    try {
      if (srcs.startsWith("/") && !srcs.endsWith("/")
          && rootDir.getINode4Write(srcs, false) == null) {
        return true;
      } else {
        return false;
      }
    } finally {
      readUnlock();
    }
  }

  /**
   * Check whether the path specifies a directory
   */
  boolean isDir(String src) throws UnresolvedLinkException {
    src = normalizePath(src);
    readLock();
    try {
      INode node = rootDir.getNode(src, false);
      return node != null && node.isDirectory();
    } finally {
      readUnlock();
    }
  }
  
  /**
   * Check whether the path specifies a directory
   * @throws SnapshotAccessControlException if path is in RO snapshot
   */
  boolean isDirMutable(String src) throws UnresolvedLinkException,
      SnapshotAccessControlException {
    src = normalizePath(src);
    readLock();
    try {
      INode node = rootDir.getINode4Write(src, false);
      return node != null && node.isDirectory();
    } finally {
      readUnlock();
    }
  }

  /** Updates namespace and diskspace consumed for all
   * directories until the parent directory of file represented by path.
   * 
   * @param path path for the file.
   * @param nsDelta the delta change of namespace
   * @param dsDelta the delta change of diskspace
   * @throws QuotaExceededException if the new count violates any quota limit
   * @throws FileNotFoundException if path does not exist.
   */
  void updateSpaceConsumed(String path, long nsDelta, long dsDelta)
      throws QuotaExceededException, FileNotFoundException,
          UnresolvedLinkException, SnapshotAccessControlException {
    writeLock();
    try {
      final INodesInPath iip = rootDir.getINodesInPath4Write(path, false);
      if (iip.getLastINode() == null) {
        throw new FileNotFoundException("Path not found: " + path);
      }
      updateCount(iip, nsDelta, dsDelta, true);
    } finally {
      writeUnlock();
    }
  }
  
  private void updateCount(INodesInPath iip, long nsDelta, long dsDelta,
      boolean checkQuota) throws QuotaExceededException {
    updateCount(iip, iip.getINodes().length - 1, nsDelta, dsDelta, checkQuota);
  }

  /** update count of each inode with quota
   * 
   * @param inodes an array of inodes on a path
   * @param numOfINodes the number of inodes to update starting from index 0
   * @param nsDelta the delta change of namespace
   * @param dsDelta the delta change of diskspace
   * @param checkQuota if true then check if quota is exceeded
   * @throws QuotaExceededException if the new count violates any quota limit
   */
  private void updateCount(INodesInPath inodesInPath, int numOfINodes, 
                           long nsDelta, long dsDelta, boolean checkQuota)
                           throws QuotaExceededException {
    assert hasWriteLock();
    if (!ready) {
      //still initializing. do not check or update quotas.
      return;
    }
    final INode[] inodes = inodesInPath.getINodes();
    if (numOfINodes > inodes.length) {
      numOfINodes = inodes.length;
    }
    if (checkQuota) {
      verifyQuota(inodes, numOfINodes, nsDelta, dsDelta, null);
    }
    unprotectedUpdateCount(inodesInPath, numOfINodes, nsDelta, dsDelta);
  }
  
  /** 
   * update quota of each inode and check to see if quota is exceeded. 
   * See {@link #updateCount(INode[], int, long, long, boolean)}
   */ 
  private void updateCountNoQuotaCheck(INodesInPath inodesInPath,
      int numOfINodes, long nsDelta, long dsDelta) {
    assert hasWriteLock();
    try {
      updateCount(inodesInPath, numOfINodes, nsDelta, dsDelta, false);
    } catch (QuotaExceededException e) {
      NameNode.LOG.error("BUG: unexpected exception ", e);
    }
  }
  
  /**
   * updates quota without verification
   * callers responsibility is to make sure quota is not exceeded
   */
  private static void unprotectedUpdateCount(INodesInPath inodesInPath,
      int numOfINodes, long nsDelta, long dsDelta) {
    final INode[] inodes = inodesInPath.getINodes();
    for(int i=0; i < numOfINodes; i++) {
      if (inodes[i].isQuotaSet()) { // a directory with quota
        INodeDirectoryWithQuota node =(INodeDirectoryWithQuota)inodes[i]; 
        node.addSpaceConsumed(nsDelta, dsDelta);
      }
    }
  }
  
  /** Return the name of the path represented by inodes at [0, pos] */
  static String getFullPathName(INode[] inodes, int pos) {
    StringBuilder fullPathName = new StringBuilder();
    if (inodes[0].isRoot()) {
      if (pos == 0) return Path.SEPARATOR;
    } else {
      fullPathName.append(inodes[0].getLocalName());
    }
    
    for (int i=1; i<=pos; i++) {
      fullPathName.append(Path.SEPARATOR_CHAR).append(inodes[i].getLocalName());
    }
    return fullPathName.toString();
  }

  /**
   * @return the relative path of an inode from one of its ancestors,
   *         represented by an array of inodes.
   */
  private static INode[] getRelativePathINodes(INode inode, INode ancestor) {
    // calculate the depth of this inode from the ancestor
    int depth = 0;
    for (INode i = inode; i != null && !i.equals(ancestor); i = i.parent) {
      depth++;
    }
    INode[] inodes = new INode[depth];

    // fill up the inodes in the path from this inode to root
    for (int i = 0; i < depth; i++) {
<<<<<<< HEAD
      inodes[depth - i - 1] = inode;
=======
      if (inode == null) {
        NameNode.stateChangeLog.warn("Could not get full path."
            + " Corresponding file might have deleted already.");
        return null;
      }
      inodes[depth-i-1] = inode;
>>>>>>> 46b8ff52
      inode = inode.parent;
    }
    return inodes;
  }
  
  private static INode[] getFullPathINodes(INode inode) {
    return getRelativePathINodes(inode, null);
  }
  
  /** Return the full path name of the specified inode */
  static String getFullPathName(INode inode) {
    INode[] inodes = getFullPathINodes(inode);
    return getFullPathName(inodes, inodes.length - 1);
  }
  
  /**
   * For a given inode, get its relative path from its ancestor.
   * @param inode The given inode.
   * @param ancestor An ancestor inode of the given inode.
   * @return The relative path name represented in an array of byte array.
   */
  static byte[][] getRelativePathNameBytes(INode inode, INode ancestor) {
    INode[] inodes = getRelativePathINodes(inode, ancestor);
    byte[][] path = new byte[inodes.length][];
    for (int i = 0; i < inodes.length; i++) {
      path[i] = inodes[i].getLocalNameBytes();
    }
    return path;
  }
  
  /**
   * Create a directory 
   * If ancestor directories do not exist, automatically create them.

   * @param src string representation of the path to the directory
   * @param permissions the permission of the directory
   * @param isAutocreate if the permission of the directory should inherit
   *                          from its parent or not. u+wx is implicitly added to
   *                          the automatically created directories, and to the
   *                          given directory if inheritPermission is true
   * @param now creation time
   * @return true if the operation succeeds false otherwise
   * @throws FileNotFoundException if an ancestor or itself is a file
   * @throws QuotaExceededException if directory creation violates 
   *                                any quota limit
   * @throws UnresolvedLinkException if a symlink is encountered in src.                      
   * @throws SnapshotAccessControlException if path is in RO snapshot
   */
  boolean mkdirs(String src, PermissionStatus permissions,
      boolean inheritPermission, long now)
      throws FileAlreadyExistsException, QuotaExceededException, 
             UnresolvedLinkException, SnapshotAccessControlException {
    src = normalizePath(src);
    String[] names = INode.getPathNames(src);
    byte[][] components = INode.getPathComponents(names);
    final int lastInodeIndex = components.length - 1;

    writeLock();
    try {
      INodesInPath inodesInPath = rootDir.getExistingPathINodes(components,
          components.length, false);
      if (inodesInPath.isSnapshot()) {
        throw new SnapshotAccessControlException(
            "Modification on RO snapshot is disallowed");
      }
      INode[] inodes = inodesInPath.getINodes();

      // find the index of the first null in inodes[]
      StringBuilder pathbuilder = new StringBuilder();
      int i = 1;
      for(; i < inodes.length && inodes[i] != null; i++) {
        pathbuilder.append(Path.SEPARATOR).append(names[i]);
        if (!inodes[i].isDirectory()) {
          throw new FileAlreadyExistsException("Parent path is not a directory: "
              + pathbuilder+ " "+inodes[i].getLocalName());
        }
      }

      // default to creating parent dirs with the given perms
      PermissionStatus parentPermissions = permissions;

      // if not inheriting and it's the last inode, there's no use in
      // computing perms that won't be used
      if (inheritPermission || (i < lastInodeIndex)) {
        // if inheriting (ie. creating a file or symlink), use the parent dir,
        // else the supplied permissions
        // NOTE: the permissions of the auto-created directories violate posix
        FsPermission parentFsPerm = inheritPermission
            ? inodes[i-1].getFsPermission() : permissions.getPermission();
        
        // ensure that the permissions allow user write+execute
        if (!parentFsPerm.getUserAction().implies(FsAction.WRITE_EXECUTE)) {
          parentFsPerm = new FsPermission(
              parentFsPerm.getUserAction().or(FsAction.WRITE_EXECUTE),
              parentFsPerm.getGroupAction(),
              parentFsPerm.getOtherAction()
          );
        }
        
        if (!parentPermissions.getPermission().equals(parentFsPerm)) {
          parentPermissions = new PermissionStatus(
              parentPermissions.getUserName(),
              parentPermissions.getGroupName(),
              parentFsPerm
          );
          // when inheriting, use same perms for entire path
          if (inheritPermission) permissions = parentPermissions;
        }
      }
      
      // create directories beginning from the first null index
      for(; i < inodes.length; i++) {
        pathbuilder.append(Path.SEPARATOR + names[i]);
        unprotectedMkdir(namesystem.allocateNewInodeId(), inodesInPath, i,
            components[i], (i < lastInodeIndex) ? parentPermissions
                : permissions, now);
        if (inodes[i] == null) {
          return false;
        }
        // Directory creation also count towards FilesCreated
        // to match count of FilesDeleted metric.
        if (getFSNamesystem() != null)
          NameNode.getNameNodeMetrics().incrFilesCreated();

        final String cur = pathbuilder.toString();
        fsImage.getEditLog().logMkDir(cur, inodes[i]);
        if(NameNode.stateChangeLog.isDebugEnabled()) {
          NameNode.stateChangeLog.debug(
              "DIR* FSDirectory.mkdirs: created directory " + cur);
        }
      }
    } finally {
      writeUnlock();
    }
    return true;
  }

  INode unprotectedMkdir(long inodeId, String src, PermissionStatus permissions,
                          long timestamp) throws QuotaExceededException,
                          UnresolvedLinkException {
    assert hasWriteLock();
    byte[][] components = INode.getPathComponents(src);
    INodesInPath inodesInPath = rootDir.getExistingPathINodes(components,
        components.length, false);
    INode[] inodes = inodesInPath.getINodes();
    final int pos = inodes.length - 1;
    unprotectedMkdir(inodeId, inodesInPath, pos, components[pos], permissions,
        timestamp);
    return inodes[pos];
  }

  /** create a directory at index pos.
   * The parent path to the directory is at [0, pos-1].
   * All ancestors exist. Newly created one stored at index pos.
   */
  private void unprotectedMkdir(long inodeId, INodesInPath inodesInPath,
      int pos, byte[] name, PermissionStatus permission, long timestamp)
      throws QuotaExceededException {
    assert hasWriteLock();
    final INodeDirectory dir = new INodeDirectory(inodeId, name, permission,
        timestamp);
    if (addChild(inodesInPath, pos, dir, true)) {
      inodesInPath.setINode(pos, dir);
    }
  }
  
  /**
   * Add the given child to the namespace.
   * @param src The full path name of the child node.
   * @throw QuotaExceededException is thrown if it violates quota limit
   */
  private boolean addINode(String src, INode child
      ) throws QuotaExceededException, UnresolvedLinkException {
    byte[][] components = INode.getPathComponents(src);
    child.setLocalName(components[components.length-1]);
    cacheName(child);
    writeLock();
    try {
      INodesInPath inodesInPath = rootDir.getExistingPathINodes(components,
          components.length, false);
      return addLastINode(inodesInPath, child, true);
    } finally {
      writeUnlock();
    }
  }

  /**
   * Verify quota for adding or moving a new INode with required 
   * namespace and diskspace to a given position.
   *  
   * @param inodes INodes corresponding to a path
   * @param pos position where a new INode will be added
   * @param nsDelta needed namespace
   * @param dsDelta needed diskspace
   * @param commonAncestor Last node in inodes array that is a common ancestor
   *          for a INode that is being moved from one location to the other.
   *          Pass null if a node is not being moved.
   * @throws QuotaExceededException if quota limit is exceeded.
   */
  private static void verifyQuota(INode[] inodes, int pos, long nsDelta,
      long dsDelta, INode commonAncestor) throws QuotaExceededException {
    if (nsDelta <= 0 && dsDelta <= 0) {
      // if quota is being freed or not being consumed
      return;
    }

    // check existing components in the path
    for(int i = (pos > inodes.length? inodes.length: pos) - 1; i >= 0; i--) {
      if (commonAncestor == inodes[i]) {
        // Stop checking for quota when common ancestor is reached
        return;
      }
      if (inodes[i].isQuotaSet()) { // a directory with quota
        try {
          ((INodeDirectoryWithQuota)inodes[i]).verifyQuota(nsDelta, dsDelta);
        } catch (QuotaExceededException e) {
          e.setPathName(getFullPathName(inodes, i));
          throw e;
        }
      }
    }
  }
  
  /**
   * Verify quota for rename operation where srcInodes[srcInodes.length-1] moves
   * dstInodes[dstInodes.length-1]
   * 
   * @param src directory from where node is being moved.
   * @param dst directory to where node is moved to.
   * @throws QuotaExceededException if quota limit is exceeded.
   */
  private void verifyQuotaForRename(INode[] src, INode[] dst)
      throws QuotaExceededException {
    if (!ready) {
      // Do not check quota if edits log is still being processed
      return;
    }
    int i = 0;
    for(; src[i] == dst[i]; i++);
    // src[i - 1] is the last common ancestor.

    final Quota.Counts delta = src[src.length - 1].computeQuotaUsage();
    
    // Reduce the required quota by dst that is being removed
    final int dstIndex = dst.length - 1;
    if (dst[dstIndex] != null) {
      delta.subtract(dst[dstIndex].computeQuotaUsage());
    }
    verifyQuota(dst, dstIndex, delta.get(Quota.NAMESPACE),
        delta.get(Quota.DISKSPACE), src[i - 1]);
  }
  
  /**
   * Verify that filesystem limit constraints are not violated
   * @throws PathComponentTooLongException child's name is too long
   * @throws MaxDirectoryItemsExceededException items per directory is exceeded
   */
  protected <T extends INode> void verifyFsLimits(INode[] pathComponents,
      int pos, T child) throws FSLimitException {
    boolean includeChildName = false;
    try {
      if (maxComponentLength != 0) {
        int length = child.getLocalName().length();
        if (length > maxComponentLength) {
          includeChildName = true;
          throw new PathComponentTooLongException(maxComponentLength, length);
        }
      }
      if (maxDirItems != 0) {
        INodeDirectory parent = (INodeDirectory)pathComponents[pos-1];
        int count = parent.getChildrenList(null).size();
        if (count >= maxDirItems) {
          throw new MaxDirectoryItemsExceededException(maxDirItems, count);
        }
      }
    } catch (FSLimitException e) {
      String badPath = getFullPathName(pathComponents, pos-1);
      if (includeChildName) {
        badPath += Path.SEPARATOR + child.getLocalName();
      }
      e.setPathName(badPath);
      // Do not throw if edits log is still being processed
      if (ready) throw(e);
      // log pre-existing paths that exceed limits
      NameNode.LOG.error("FSDirectory.verifyFsLimits - " + e.getLocalizedMessage());
    }
  }
  
  /**
   * The same as {@link #addChild(INodesInPath, int, INode, boolean)}
   * with pos = length - 1.
   */
  private boolean addLastINode(INodesInPath inodesInPath,
      INode inode, boolean checkQuota) throws QuotaExceededException {
    final int pos = inodesInPath.getINodes().length - 1;
    return addChild(inodesInPath, pos, inode, checkQuota);
  }

  /** Add a node child to the inodes at index pos. 
   * Its ancestors are stored at [0, pos-1].
   * @return false if the child with this name already exists; 
   *         otherwise return true;
   * @throw QuotaExceededException is thrown if it violates quota limit
   */
  private boolean addChild(INodesInPath inodesInPath, int pos,
      INode child, boolean checkQuota) throws QuotaExceededException {
    final INode[] inodes = inodesInPath.getINodes();
    // The filesystem limits are not really quotas, so this check may appear
    // odd. It's because a rename operation deletes the src, tries to add
    // to the dest, if that fails, re-adds the src from whence it came.
    // The rename code disables the quota when it's restoring to the
    // original location becase a quota violation would cause the the item
    // to go "poof".  The fs limits must be bypassed for the same reason.
    if (checkQuota) {
      verifyFsLimits(inodes, pos, child);
    }
    
    final Quota.Counts counts = child.computeQuotaUsage();
    updateCount(inodesInPath, pos,
        counts.get(Quota.NAMESPACE), counts.get(Quota.DISKSPACE), checkQuota);
    final boolean added = ((INodeDirectory)inodes[pos-1]).addChild(child, true,
        inodesInPath.getLatestSnapshot());
    if (!added) {
      updateCountNoQuotaCheck(inodesInPath, pos,
          -counts.get(Quota.NAMESPACE), -counts.get(Quota.DISKSPACE));
    }
    return added;
  }
  
  private boolean addLastINodeNoQuotaCheck(INodesInPath inodesInPath, INode i) {
    try {
      return addLastINode(inodesInPath, i, false);
    } catch (QuotaExceededException e) {
      NameNode.LOG.warn("FSDirectory.addChildNoQuotaCheck - unexpected", e); 
    }
    return false;
  }
  
  /**
   * Remove the last inode in the path from the namespace.
   * Count of each ancestor with quota is also updated.
   * @return the removed node; null if the removal fails.
   */
  private INode removeLastINode(final INodesInPath inodesInPath) {
    final INode[] inodes = inodesInPath.getINodes();
    final int pos = inodes.length - 1;
    INode removedNode = ((INodeDirectory)inodes[pos-1]).removeChild(
        inodes[pos], inodesInPath.getLatestSnapshot());
    if (removedNode != null) {
      Preconditions.checkState(removedNode == inodes[pos]);

      inodesInPath.setINode(pos - 1, removedNode.getParent());
      final Quota.Counts counts = removedNode.computeQuotaUsage();
      updateCountNoQuotaCheck(inodesInPath, pos,
          -counts.get(Quota.NAMESPACE), -counts.get(Quota.DISKSPACE));
    }
    return removedNode;
  }
  
  /**
   */
  String normalizePath(String src) {
    if (src.length() > 1 && src.endsWith("/")) {
      src = src.substring(0, src.length() - 1);
    }
    return src;
  }

  ContentSummary getContentSummary(String src) 
    throws FileNotFoundException, UnresolvedLinkException {
    String srcs = normalizePath(src);
    readLock();
    try {
      INode targetNode = rootDir.getNode(srcs, false);
      if (targetNode == null) {
        throw new FileNotFoundException("File does not exist: " + srcs);
      }
      else {
        return targetNode.computeContentSummary();
      }
    } finally {
      readUnlock();
    }
  }
  
  /**
   * See {@link ClientProtocol#setQuota(String, long, long)} for the contract.
   * Sets quota for for a directory.
   * @returns INodeDirectory if any of the quotas have changed. null other wise.
   * @throws FileNotFoundException if the path does not exist.
   * @throws PathIsNotDirectoryException if the path is not a directory.
   * @throws QuotaExceededException if the directory tree size is 
   *                                greater than the given quota
   * @throws UnresolvedLinkException if a symlink is encountered in src.
   * @throws SnapshotAccessControlException if path is in RO snapshot
   */
  INodeDirectory unprotectedSetQuota(String src, long nsQuota, long dsQuota)
      throws FileNotFoundException, PathIsNotDirectoryException,
      QuotaExceededException, UnresolvedLinkException,
      SnapshotAccessControlException {
    assert hasWriteLock();
    // sanity check
    if ((nsQuota < 0 && nsQuota != HdfsConstants.QUOTA_DONT_SET && 
         nsQuota != HdfsConstants.QUOTA_RESET) || 
        (dsQuota < 0 && dsQuota != HdfsConstants.QUOTA_DONT_SET && 
          dsQuota != HdfsConstants.QUOTA_RESET)) {
      throw new IllegalArgumentException("Illegal value for nsQuota or " +
                                         "dsQuota : " + nsQuota + " and " +
                                         dsQuota);
    }
    
    String srcs = normalizePath(src);
    final INodesInPath iip = rootDir.getINodesInPath4Write(srcs, true);
    INodeDirectory dirNode = INodeDirectory.valueOf(iip.getLastINode(), srcs);
    if (dirNode.isRoot() && nsQuota == HdfsConstants.QUOTA_RESET) {
      throw new IllegalArgumentException("Cannot clear namespace quota on root.");
    } else { // a directory inode
      long oldNsQuota = dirNode.getNsQuota();
      long oldDsQuota = dirNode.getDsQuota();
      if (nsQuota == HdfsConstants.QUOTA_DONT_SET) {
        nsQuota = oldNsQuota;
      }
      if (dsQuota == HdfsConstants.QUOTA_DONT_SET) {
        dsQuota = oldDsQuota;
      }        

      final Snapshot latest = iip.getLatestSnapshot();
      if (dirNode instanceof INodeDirectoryWithQuota) { 
        // a directory with quota; so set the quota to the new value
        ((INodeDirectoryWithQuota)dirNode).setQuota(nsQuota, dsQuota, latest);
        if (!dirNode.isQuotaSet() && latest == null) {
          // will not come here for root because root's nsQuota is always set
          return dirNode.replaceSelf4INodeDirectory();
        }
      } else {
        // a non-quota directory; so replace it with a directory with quota
        return dirNode.replaceSelf4Quota(latest, nsQuota, dsQuota);
      }
      return (oldNsQuota != nsQuota || oldDsQuota != dsQuota) ? dirNode : null;
    }
  }
  
  /**
   * See {@link ClientProtocol#setQuota(String, long, long)} for the contract.
   * @throws SnapshotAccessControlException if path is in RO snapshot
   * @see #unprotectedSetQuota(String, long, long)
   */
  void setQuota(String src, long nsQuota, long dsQuota) 
      throws FileNotFoundException, PathIsNotDirectoryException,
      QuotaExceededException, UnresolvedLinkException,
      SnapshotAccessControlException {
    writeLock();
    try {
      INodeDirectory dir = unprotectedSetQuota(src, nsQuota, dsQuota);
      if (dir != null) {
        fsImage.getEditLog().logSetQuota(src, dir.getNsQuota(), 
                                         dir.getDsQuota());
      }
    } finally {
      writeUnlock();
    }
  }
  
  long totalInodes() {
    readLock();
    try {
      return rootDir.numItemsInTree();
    } finally {
      readUnlock();
    }
  }

  /**
   * Sets the access time on the file/directory. Logs it in the transaction log.
   */
  void setTimes(String src, INode inode, long mtime, long atime, boolean force,
      Snapshot latest) {
    boolean status = false;
    writeLock();
    try {
      status = unprotectedSetTimes(src, inode, mtime, atime, force, latest);
    } finally {
      writeUnlock();
    }
    if (status) {
      fsImage.getEditLog().logTimes(src, mtime, atime);
    }
  }

  boolean unprotectedSetTimes(String src, long mtime, long atime, boolean force) 
      throws UnresolvedLinkException {
    assert hasWriteLock();
    final INodesInPath i = getLastINodeInPath(src); 
    return unprotectedSetTimes(src, i.getLastINode(), mtime, atime, force,
        i.getLatestSnapshot());
  }

  private boolean unprotectedSetTimes(String src, INode inode, long mtime,
      long atime, boolean force, Snapshot latest) {
    assert hasWriteLock();
    boolean status = false;
    if (mtime != -1) {
      inode = inode.setModificationTime(mtime, latest);
      status = true;
    }
    if (atime != -1) {
      long inodeTime = inode.getAccessTime(null);

      // if the last access time update was within the last precision interval, then
      // no need to store access time
      if (atime <= inodeTime + getFSNamesystem().getAccessTimePrecision() && !force) {
        status =  false;
      } else {
        inode.setAccessTime(atime, latest);
        status = true;
      }
    } 
    return status;
  }

  /**
   * Reset the entire namespace tree.
   */
  void reset() {
    writeLock();
    try {
      setReady(false);
      rootDir = createRoot(getFSNamesystem());
      nameCache.reset();
    } finally {
      writeUnlock();
    }
  }

  /**
   * create an hdfs file status from an inode
   * 
   * @param path the local name
   * @param node inode
   * @param needLocation if block locations need to be included or not
   * @return a file status
   * @throws IOException if any error occurs
   */
  private HdfsFileStatus createFileStatus(byte[] path, INode node,
      boolean needLocation, Snapshot snapshot) throws IOException {
    if (needLocation) {
      return createLocatedFileStatus(path, node, snapshot);
    } else {
      return createFileStatus(path, node, snapshot);
    }
  }
  /**
   * Create FileStatus by file INode 
   */
   private HdfsFileStatus createFileStatus(byte[] path, INode node,
       Snapshot snapshot) {
     long size = 0;     // length is zero for directories
     short replication = 0;
     long blocksize = 0;
     if (node instanceof INodeFile) {
       INodeFile fileNode = (INodeFile)node;
       size = fileNode.computeFileSize(snapshot);
       replication = fileNode.getFileReplication(snapshot);
       blocksize = fileNode.getPreferredBlockSize();
     }
     return new HdfsFileStatus(
        size, 
        node.isDirectory(), 
        replication, 
        blocksize,
        node.getModificationTime(snapshot),
        node.getAccessTime(snapshot),
        node.getFsPermission(snapshot),
        node.getUserName(snapshot),
        node.getGroupName(snapshot),
        node.isSymlink() ? ((INodeSymlink)node).getSymlink() : null,
        path,
        node.getId());
  }

   /**
    * Create FileStatus with location info by file INode 
    */
    private HdfsLocatedFileStatus createLocatedFileStatus(
        byte[] path, INode node, Snapshot snapshot) throws IOException {
      assert hasReadLock();
      long size = 0;     // length is zero for directories
      short replication = 0;
      long blocksize = 0;
      LocatedBlocks loc = null;
      if (node instanceof INodeFile) {
        INodeFile fileNode = (INodeFile)node;
        size = fileNode.computeFileSize(snapshot);
        replication = fileNode.getFileReplication(snapshot);
        blocksize = fileNode.getPreferredBlockSize();

        final boolean isUc = fileNode.isUnderConstruction();
        final long fileSize = snapshot == null && isUc?
            fileNode.computeFileSizeNotIncludingLastUcBlock(): size;
        loc = getFSNamesystem().getBlockManager().createLocatedBlocks(
            fileNode.getBlocks(), fileSize, isUc, 0L, size, false);
        if (loc==null) {
          loc = new LocatedBlocks();
        }
      }
      return new HdfsLocatedFileStatus(
          size, 
          node.isDirectory(), 
          replication, 
          blocksize,
          node.getModificationTime(snapshot),
          node.getAccessTime(snapshot),
          node.getFsPermission(snapshot),
          node.getUserName(snapshot),
          node.getGroupName(snapshot),
          node.isSymlink() ? ((INodeSymlink)node).getSymlink() : null,
          path,
          node.getId(),
          loc);
      }

    
  /**
   * Add the given symbolic link to the fs. Record it in the edits log.
   */
  INodeSymlink addSymlink(String path, String target,
      PermissionStatus dirPerms, boolean createParent)
      throws UnresolvedLinkException, FileAlreadyExistsException,
      QuotaExceededException, SnapshotAccessControlException {
    waitForReady();

    final long modTime = now();
    if (createParent) {
      final String parent = new Path(path).getParent().toString();
      if (!mkdirs(parent, dirPerms, true, modTime)) {
        return null;
      }
    }
    final String userName = dirPerms.getUserName();
    INodeSymlink newNode  = null;
    long id = namesystem.allocateNewInodeId();
    writeLock();
    try {
      newNode = unprotectedAddSymlink(id, path, target, modTime, modTime,
          new PermissionStatus(userName, null, FsPermission.getDefault()));
    } finally {
      writeUnlock();
    }
    if (newNode == null) {
      NameNode.stateChangeLog.info("DIR* addSymlink: failed to add " + path);
      return null;
    }
    fsImage.getEditLog().logSymlink(path, target, modTime, modTime, newNode);
    
    if(NameNode.stateChangeLog.isDebugEnabled()) {
      NameNode.stateChangeLog.debug("DIR* addSymlink: " + path + " is added");
    }
    return newNode;
  }

  /**
   * Add the specified path into the namespace. Invoked from edit log processing.
   */
  INodeSymlink unprotectedAddSymlink(long id, String path, String target,
      long mtime, long atime, PermissionStatus perm)
      throws UnresolvedLinkException, QuotaExceededException {
    assert hasWriteLock();
    final INodeSymlink symlink = new INodeSymlink(id, null, perm, mtime, atime,
        target);
    return addINode(path, symlink) ? symlink : null;
  }
  
  /**
   * Caches frequently used file names to reuse file name objects and
   * reduce heap size.
   */
  void cacheName(INode inode) {
    // Name is cached only for files
    if (!inode.isFile()) {
      return;
    }
    ByteArray name = new ByteArray(inode.getLocalNameBytes());
    name = nameCache.put(name);
    if (name != null) {
      inode.setLocalName(name.getBytes());
    }
  }
}<|MERGE_RESOLUTION|>--- conflicted
+++ resolved
@@ -1556,16 +1556,12 @@
 
     // fill up the inodes in the path from this inode to root
     for (int i = 0; i < depth; i++) {
-<<<<<<< HEAD
-      inodes[depth - i - 1] = inode;
-=======
       if (inode == null) {
         NameNode.stateChangeLog.warn("Could not get full path."
             + " Corresponding file might have deleted already.");
         return null;
       }
       inodes[depth-i-1] = inode;
->>>>>>> 46b8ff52
       inode = inode.parent;
     }
     return inodes;
